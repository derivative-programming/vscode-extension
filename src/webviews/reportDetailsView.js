<<<<<<< HEAD
// Report details view wrapper - delegates to the reports subfolder implementation
// Created: 2025-01-27
// Last modified: 2025-01-27

=======
>>>>>>> 19c98664
"use strict";

// Import the report details view from the reports subfolder
const { showReportDetails, refreshAll, getOpenPanelItems, closeAllPanels } = require("./reports/reportDetailsView");

/**
 * Shows report details in a webview
 * @param {Object} item The tree item representing the report
 * @param {Object} modelService ModelService instance
 */
function showReportDetailsWrapper(item, modelService) {
<<<<<<< HEAD
    console.log(`Report details wrapper called for ${item.label}`);
    // Pass parameters to the implementation
    showReportDetails(item, modelService);
}

// Export the functions to maintain compatibility with existing code
module.exports = {
    showReportDetails: showReportDetailsWrapper,
    refreshAll,
    getOpenPanelItems,
    closeAllPanels
=======
    return showReportDetails(item, modelService);
}

/**
 * Refreshes all open report details webviews with the latest model data
 */
function refreshAllWrapper() {
    return refreshAll();
}

/**
 * Gets an array of items from all open panels
 * @returns {Array} Array of items from open panels
 */
function getOpenPanelItemsWrapper() {
    return getOpenPanelItems();
}

/**
 * Closes all currently open report details panels
 */
function closeAllPanelsWrapper() {
    return closeAllPanels();
}

// Export the wrapper functions
module.exports = {
    showReportDetails: showReportDetailsWrapper,
    refreshAll: refreshAllWrapper,
    getOpenPanelItems: getOpenPanelItemsWrapper,
    closeAllPanels: closeAllPanelsWrapper
>>>>>>> 19c98664
};<|MERGE_RESOLUTION|>--- conflicted
+++ resolved
@@ -1,10 +1,3 @@
-<<<<<<< HEAD
-// Report details view wrapper - delegates to the reports subfolder implementation
-// Created: 2025-01-27
-// Last modified: 2025-01-27
-
-=======
->>>>>>> 19c98664
 "use strict";
 
 // Import the report details view from the reports subfolder
@@ -16,19 +9,6 @@
  * @param {Object} modelService ModelService instance
  */
 function showReportDetailsWrapper(item, modelService) {
-<<<<<<< HEAD
-    console.log(`Report details wrapper called for ${item.label}`);
-    // Pass parameters to the implementation
-    showReportDetails(item, modelService);
-}
-
-// Export the functions to maintain compatibility with existing code
-module.exports = {
-    showReportDetails: showReportDetailsWrapper,
-    refreshAll,
-    getOpenPanelItems,
-    closeAllPanels
-=======
     return showReportDetails(item, modelService);
 }
 
@@ -60,5 +40,4 @@
     refreshAll: refreshAllWrapper,
     getOpenPanelItems: getOpenPanelItemsWrapper,
     closeAllPanels: closeAllPanelsWrapper
->>>>>>> 19c98664
 };