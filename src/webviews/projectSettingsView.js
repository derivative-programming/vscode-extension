--- conflicted
+++ resolved
@@ -557,12 +557,8 @@
                     
                     const nameLabel = document.createElement('div');
                     nameLabel.className = 'property-name';
-<<<<<<< HEAD
                     nameLabel.textContent = 'Secondary Namespace:';
-=======
-                    nameLabel.textContent = 'Namespace:';
                     nameLabel.title = "Namespace name cannot be empty";
->>>>>>> 0f52b9c2
                     nameRow.appendChild(nameLabel);
                     
                     const controlContainer = document.createElement('div');
@@ -647,7 +643,7 @@
                 // Create the label
                 const nameDiv = document.createElement('div');
                 nameDiv.className = 'property-name';
-<<<<<<< HEAD
+
                 
                 // Special case: change 'name' property label to 'Root Namespace' when in root section
                 let labelText;
@@ -658,15 +654,12 @@
                 }
                 
                 nameDiv.textContent = labelText;
-=======
-                nameDiv.textContent = formatPropertyName(propName) + ':';
                 
                 // Add tooltip to label if there's a description
                 if (propSchema.description) {
                     nameDiv.title = propSchema.description;
                 }
                 
->>>>>>> 0f52b9c2
                 row.appendChild(nameDiv);
                 
                 // Create the control container
