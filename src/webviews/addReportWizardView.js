--- conflicted
+++ resolved
@@ -543,7 +543,6 @@
                     currentStep = stepNumber;
                     
                     // Focus management for each step
-<<<<<<< HEAD
                     setTimeout(() => {
                         if (stepNumber === 4) {
                             // Focus on the target data object dropdown
@@ -552,9 +551,7 @@
                                 targetObjectDropdown.focus();
                             }
                         }
-                    }, 100);
-=======
-                    setTimeout(() => { 
+                        
                         if (stepNumber === 2) {
                             // Focus on the 'Required Role' dropdown when step 2 opens
                             const roleRequired = document.getElementById('roleRequired');
@@ -571,8 +568,7 @@
                             }
                         }
                     }, 100); // Small delay to ensure DOM is updated
-                    
->>>>>>> ba88caa4
+                     
                 }
                 
                 function nextStep() {
