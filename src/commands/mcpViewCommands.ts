// mcpViewCommands.ts
// MCP-specific commands for opening views
// Created on: October 15, 2025
// These commands are NOT in the command palette - they're only for MCP use
// They provide MCP-friendly parameters (strings, not complex objects)

import * as vscode from 'vscode';
import { ModelService } from '../services/modelService';

/**
 * Register MCP-specific view commands
 * These commands are NOT in package.json contributes.commands
 * They are hidden from the command palette but callable via executeCommand()
 */
export function registerMcpViewCommands(context: vscode.ExtensionContext): void {
    const modelService = ModelService.getInstance();

    // Open user stories view
    // Description: Opens the User Stories view showing all user stories with their roles, descriptions, and acceptance criteria
    // Tabs: 'stories' (list of all user stories), 'details' (story details table), 'analytics' (role distribution analytics)
    // Parameters: initialTab (optional) - One of: 'stories', 'details', 'analytics'
    context.subscriptions.push(
        vscode.commands.registerCommand('appdna.mcp.openUserStories', async (initialTab?: string) => {
            // Delegate to existing command
            return vscode.commands.executeCommand('appdna.showUserStories', initialTab);
        })
    );

    // Open user stories dev view
    // Description: Opens the User Story Development tracking view with sprint planning, assignments, and forecasting
    // Tabs: 'details' (story development details), 'devQueue' (priority queue), 'analysis' (status analytics), 
    //       'board' (kanban board), 'sprint' (sprint management), 'developers' (developer assignments),
    //       'forecast' (timeline forecasting), 'cost' (cost analysis)
    // Parameters: initialTab (optional) - One of: 'details', 'devQueue', 'analysis', 'board', 'sprint', 'developers', 'forecast', 'cost'
    context.subscriptions.push(
        vscode.commands.registerCommand('appdna.mcp.openUserStoriesDev', async (initialTab?: string) => {
            return vscode.commands.executeCommand('appdna.userStoriesDev', initialTab);
        })
    );

    // Open user stories QA view
    // Description: Opens the User Story QA/Testing workflow view for tracking testing progress and status
    // Tabs: 'details' (QA details), 'board' (testing board), 'analysis' (status distribution), 
    //       'forecast' (QA timeline), 'cost' (QA cost analysis)
    // Parameters: initialTab (optional) - One of: 'details', 'board', 'analysis', 'forecast', 'cost'
    context.subscriptions.push(
        vscode.commands.registerCommand('appdna.mcp.openUserStoriesQA', async (initialTab?: string) => {
            return vscode.commands.executeCommand('appdna.userStoriesQA', initialTab);
        })
    );

    // Open user stories journey view
    // Description: Opens the User Journey visualization and analysis with multiple tabs
    // Tabs: 'user-stories' (story-page mappings), 'page-usage' (usage table), 'page-usage-treemap' (visual treemap),
    //       'page-usage-distribution' (usage histogram), 'page-usage-vs-complexity' (scatter plot),
    //       'journey-visualization' (complexity treemap), 'journey-distribution' (complexity histogram)
    // Parameters: initialTab (optional) - One of: 'user-stories', 'page-usage', 'page-usage-treemap', 'page-usage-distribution', 
    //             'page-usage-vs-complexity', 'journey-visualization', 'journey-distribution'
    context.subscriptions.push(
        vscode.commands.registerCommand('appdna.mcp.openUserStoriesJourney', async (initialTab?: string) => {
            return vscode.commands.executeCommand('appdna.userStoriesJourney', initialTab);
        })
    );

    // Open user stories page mapping view
    // Description: Opens the Page Mapping view showing requirements and page-to-story relationships
    // Tabs: 'mapping' (page mapping table), 'statistics' (mapping statistics)
    // Parameters: None (initialTab not supported)
    context.subscriptions.push(
        vscode.commands.registerCommand('appdna.mcp.openUserStoriesPageMapping', async () => {
            return vscode.commands.executeCommand('appdna.userStoriesPageMapping');
        })
    );

    // Open user stories role requirements view
    // Description: Shows which user roles are required to access and complete each user story
    // Opens view with title: "User Stories - Role Requirements"
    // Tabs: None
    // Parameters: None
    context.subscriptions.push(
        vscode.commands.registerCommand('appdna.mcp.openUserStoriesRoleRequirements', async () => {
            return vscode.commands.executeCommand('appdna.showRoleRequirements');
        })
    );

    // Open requirements fulfillment view
    // Description: Shows role requirements fulfillment status across user stories, data objects, and journeys
    // Tabs: None
    // Parameters: None
    context.subscriptions.push(
        vscode.commands.registerCommand('appdna.mcp.openRequirementsFulfillment', async () => {
            return vscode.commands.executeCommand('appdna.showRequirementsFulfillment');
        })
    );

    // Open object details by name (MCP-friendly - takes string instead of tree item)
    // Description: Opens the Data Object details view showing object configuration, properties, and lookup items
    // Tabs: 'settings' (object configuration), 'props' (object properties), 'lookupItems' (lookup values - only for lookup objects)
    // Parameters: objectName (required) - Name of the data object
    //            initialTab (optional) - One of: 'settings', 'props', 'lookupItems'
    context.subscriptions.push(
        vscode.commands.registerCommand('appdna.mcp.openObjectDetails', async (objectName: string, initialTab?: string) => {
            if (!modelService.isFileLoaded()) {
                throw new Error('No App DNA file is currently loaded');
            }

            // Find the object in the model
            const objects = modelService.getAllObjects();
            const object = objects.find(o => o.name === objectName);
            
            if (!object) {
                throw new Error(`Object '${objectName}' not found. Available objects: ${objects.map(o => o.name).join(', ')}`);
            }
            
            // Create a mock tree item for the object
            const mockTreeItem = {
                label: objectName,
                resourceType: 'object',
                nodeType: 'object',
                contextValue: 'object'
            };
            
            // Open the details view
            return vscode.commands.executeCommand('appdna.showDetails', mockTreeItem, initialTab);
        })
    );

    // Open report details by name (MCP-friendly - takes string instead of tree item)
    // Description: Opens the Report details view showing report configuration, input controls, buttons, and output variables
    // Tabs: 'settings' (report configuration), 'inputControls' (parameters and filters), 'buttons' (actions and downloads), 'outputVars' (data outputs)
    // Parameters: reportName (required) - Name of the report
    //            initialTab (optional) - One of: 'settings', 'inputControls', 'buttons', 'outputVars'
    context.subscriptions.push(
        vscode.commands.registerCommand('appdna.mcp.openReportDetails', async (reportName: string, initialTab?: string) => {
            if (!modelService.isFileLoaded()) {
                throw new Error('No App DNA file is currently loaded');
            }

            // Find the report in the model
            const reports = modelService.getAllReports();
            const report = reports.find(r => r.name === reportName);
            
            if (!report) {
                throw new Error(`Report '${reportName}' not found. Available reports: ${reports.map(r => r.name).join(', ')}`);
            }
            
            // Create a mock tree item for the report
            const mockTreeItem = {
                label: reportName,
                resourceType: 'report',
                nodeType: 'report',
                contextValue: 'reportItem'
            };
            
            // Open the report details view
            return vscode.commands.executeCommand('appdna.showReportDetails', mockTreeItem, initialTab);
        })
    );
    // Open form details by name (MCP-friendly - takes string instead of tree item)
    // Description: Opens the Form details view showing form configuration, parameters, buttons, and output variables
    // Parameters: formName (required) - Name of the form (from pageObjectWorkflow)
    //            initialTab (optional) - One of available tabs (if form details view supports tabs)
    context.subscriptions.push(
        vscode.commands.registerCommand('appdna.mcp.openFormDetails', async (formName: string, initialTab?: string) => {
            // Find the form in the model
            const allPageWorkflows = modelService.getAllPageObjectWorkflows();
            const form = allPageWorkflows.find(workflow => {
                const workflowName = workflow.name || workflow.titleText || 'Unnamed Form';
                return workflowName === formName;
            });
            
            if (!form) {
                const formNames = allPageWorkflows.map(w => w.name || w.titleText || 'Unnamed Form');
                throw new Error(`Form '${formName}' not found. Available forms: ${formNames.join(', ')}`);
            }
            
            // Create a mock tree item for the form
            const mockTreeItem = {
                label: formName,
                resourceType: 'pageObjectWorkflow',
                nodeType: 'pageObjectWorkflow',
                contextValue: 'pageObjectWorkflow'
            };
            
            // Open the form details view
            return vscode.commands.executeCommand('appdna.showFormDetails', mockTreeItem, initialTab);
        })
    );

    // Open hierarchy diagram
    context.subscriptions.push(
        vscode.commands.registerCommand('appdna.mcp.openHierarchyDiagram', async () => {
            return vscode.commands.executeCommand('appdna.showHierarchyDiagram');
        })
    );

    // Open page flow diagram
    context.subscriptions.push(
        vscode.commands.registerCommand('appdna.mcp.openPageFlowDiagram', async () => {
            return vscode.commands.executeCommand('appdna.showPageFlowDiagram');
        })
    );

    // Open welcome screen
    context.subscriptions.push(
        vscode.commands.registerCommand('appdna.mcp.openWelcome', async () => {
            return vscode.commands.executeCommand('appdna.showWelcome');
        })
    );

    // Open settings view
    context.subscriptions.push(
        vscode.commands.registerCommand('appdna.mcp.openSettings', async () => {
            return vscode.commands.executeCommand('appdna.showAppDNASettings');
        })
    );

    // Open add data object wizard
<<<<<<< HEAD
    // Description: Opens the Add Data Object Wizard for creating a new data object
    // Parameters: None
    context.subscriptions.push(
        vscode.commands.registerCommand('appdna.mcp.openAddDataObjectWizard', async () => {
=======
    // Description: Opens the Add Data Object Wizard for creating new data objects
    // Parameters: None
    context.subscriptions.push(
        vscode.commands.registerCommand('appdna.mcp.openAddDataObjectWizard', async () => {
            if (!modelService.isFileLoaded()) {
                throw new Error('No App DNA file is currently loaded');
            }
>>>>>>> dc8898dd
            return vscode.commands.executeCommand('appdna.addObject');
        })
    );

<<<<<<< HEAD
    // Open add report wizard
    // Description: Opens the Add Report Wizard for creating a new report
    // Parameters: None
    context.subscriptions.push(
        vscode.commands.registerCommand('appdna.mcp.openAddReportWizard', async () => {
            return vscode.commands.executeCommand('appdna.addReport');
=======
    // Open add form wizard
    // Description: Opens the Add Form Wizard for creating new forms
    // Parameters: None
    context.subscriptions.push(
        vscode.commands.registerCommand('appdna.mcp.openAddFormWizard', async () => {
            if (!modelService.isFileLoaded()) {
                throw new Error('No App DNA file is currently loaded');
            }
            return vscode.commands.executeCommand('appdna.addForm');
>>>>>>> dc8898dd
        })
    );

    // Generic view opener - routes to specific commands based on view name
    context.subscriptions.push(
        vscode.commands.registerCommand('appdna.mcp.openView', async (viewName: string, params?: any) => {
            const viewMap: Record<string, string> = {
                'user-stories': 'appdna.mcp.openUserStories',
                'user-stories-dev': 'appdna.mcp.openUserStoriesDev',
                'user-stories-qa': 'appdna.mcp.openUserStoriesQA',
                'user-stories-journey': 'appdna.mcp.openUserStoriesJourney',
                'user-stories-page-mapping': 'appdna.mcp.openUserStoriesPageMapping',
                'object-details': 'appdna.mcp.openObjectDetails',
                'report-details': 'appdna.mcp.openReportDetails',
                'hierarchy': 'appdna.mcp.openHierarchyDiagram',
                'page-flow': 'appdna.mcp.openPageFlowDiagram',
                'welcome': 'appdna.mcp.openWelcome',
                'settings': 'appdna.mcp.openSettings',
                'add-data-object-wizard': 'appdna.mcp.openAddDataObjectWizard',
                'add-form-wizard': 'appdna.mcp.openAddFormWizard'
            };
            
            const command = viewMap[viewName];
            if (!command) {
                throw new Error(`Unknown view: ${viewName}. Available views: ${Object.keys(viewMap).join(', ')}`);
            }
            
            // Extract arguments from params
            const args = params?.args || [];
            
            return vscode.commands.executeCommand(command, ...args);
        })
    );

    console.log('[MCP View Commands] Registered successfully');
}<|MERGE_RESOLUTION|>--- conflicted
+++ resolved
@@ -216,32 +216,25 @@
     );
 
     // Open add data object wizard
-<<<<<<< HEAD
-    // Description: Opens the Add Data Object Wizard for creating a new data object
+    // Description: Opens the Add Data Object Wizard for creating new data objects
     // Parameters: None
     context.subscriptions.push(
         vscode.commands.registerCommand('appdna.mcp.openAddDataObjectWizard', async () => {
-=======
-    // Description: Opens the Add Data Object Wizard for creating new data objects
-    // Parameters: None
-    context.subscriptions.push(
-        vscode.commands.registerCommand('appdna.mcp.openAddDataObjectWizard', async () => {
-            if (!modelService.isFileLoaded()) {
-                throw new Error('No App DNA file is currently loaded');
-            }
->>>>>>> dc8898dd
+            if (!modelService.isFileLoaded()) {
+                throw new Error('No App DNA file is currently loaded');
+            }
             return vscode.commands.executeCommand('appdna.addObject');
         })
     );
 
-<<<<<<< HEAD
     // Open add report wizard
     // Description: Opens the Add Report Wizard for creating a new report
     // Parameters: None
     context.subscriptions.push(
         vscode.commands.registerCommand('appdna.mcp.openAddReportWizard', async () => {
             return vscode.commands.executeCommand('appdna.addReport');
-=======
+        })
+    );
     // Open add form wizard
     // Description: Opens the Add Form Wizard for creating new forms
     // Parameters: None
@@ -251,7 +244,6 @@
                 throw new Error('No App DNA file is currently loaded');
             }
             return vscode.commands.executeCommand('appdna.addForm');
->>>>>>> dc8898dd
         })
     );
 
