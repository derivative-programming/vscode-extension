--- conflicted
+++ resolved
@@ -167,11 +167,11 @@
         "icon": "$(expand-all)"
       },
       {
-<<<<<<< HEAD
         "command": "appdna.showHierarchyDiagram",
         "title": "Show Hierarchy Diagram",
         "icon": "$(type-hierarchy)"
-=======
+      },
+      {
         "command": "appdna.showFilter",
         "title": "Filter Tree View",
         "icon": "$(filter)"
@@ -180,7 +180,6 @@
         "command": "appdna.clearFilter",
         "title": "Clear Filter",
         "icon": "$(clear-all)"
->>>>>>> 3f862ad0
       }
     ],
     "keybindings": [
