--- conflicted
+++ resolved
@@ -26,8 +26,7 @@
 - Added CSS styles for button layout and disabled states
 - Added button state management to disable buttons when not applicable
 - Created comprehensive tests to validate all functionality
-- Files modified: mainTemplate.js, clientScriptTemplate.js, reportDetailsView.js, detailsViewStyles.js
-<<<<<<< HEAD
+- Files modified: mainTemplate.js, clientScriptTemplate.js, reportDetailsView.js, detailsViewStyles.js 
 
 2025-12-20: Updated property modal to use Pascal case instructions instead of placeholder text
 - Removed placeholder text from property name input field and bulk add textarea
@@ -35,7 +34,7 @@
 - Added CSS styling for field-note class with appropriate VS Code theming
 - Instructions specify no spaces allowed and alpha characters only
 - Files modified: propertyModalTemplate.js, detailsViewStyles.js
-=======
+
 Command: Fix unsaved changes flag when adding properties to data objects
 - Added propertyAdded event dispatch in addNewProperty function to trigger model update
 - Leverages existing event handler that calls updateModel command which marks unsaved changes
@@ -51,7 +50,7 @@
 - Modified object creation success handler to open Data Object Details view for newly created object
 - File modified: src/webviews/addObjectWizardView.js
 Command: add data object wizard update
->>>>>>> d4bb17e6
+
 
 Command: Expand all top level tree items in the AppDNA tree view
 
