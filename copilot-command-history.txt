--- conflicted
+++ resolved
@@ -598,8 +598,7 @@
   
 2025-06-15: Add report wizard functionality with plus icon button on REPORT treeview item. Create 'Add Report Wizard' view with steps for owner data object selection, role selection (if Role data object exists), visualization type selection, target data object selection (for grid), report name and title input. Similar design to Add Data Object Wizard.
 Command: startMCPServerCommand
-Command: stopMCPServerCommand
-<<<<<<< HEAD
+Command: stopMCPServerCommand 
 
 2025-06-15: ✅ FIXED - Report details view display issue - Add Column and Add Filter sections embedded on all tabs
 
@@ -621,6 +620,4 @@
 - `src/webviews/reports/components/detailsViewGenerator.js`: Removed unused modal HTML generation and imports
 
 **Result**: Add Column and Add Filter sections no longer appear at bottom of tabs, but modals still work when buttons are clicked.
-=======
- 
->>>>>>> 755a7a92
+ 