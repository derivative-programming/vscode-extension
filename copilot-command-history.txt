Command: Fix fabrication blueprint catalog view paging buttons

2025-06-21: ✅ IMPLEMENTED - Fixed paging button colors in fabrication blueprint catalog view

**Issue**: Paging buttons were blue (primary style) instead of white (secondary style) like model fabrication view
- Updated CSS in fabricationBlueprintCatalogCommands.ts HTML template
- Changed from var(--vscode-button-background) to var(--vscode-button-secondaryBackground)
- Changed from var(--vscode-button-foreground) to var(--vscode-button-secondaryForeground) 
- Changed from var(--vscode-button-hoverBackground) to var(--vscode-button-secondaryHoverBackground)
- Now matches model fabrication request list view styling
- Only affected paging buttons, not action buttons like refresh button

Command: Data object view - settings tab update

2025-01-17: ✅ IMPLEMENTED - Data Object Settings Tab Property Updates

**Issue**: Settings tab needed specific properties hidden and 'is lookup' made read-only
- Hide 'is not implemented' setting (isNotImplemented)
- Hide 'is full research database view allowed' setting (isFullResearchDatabaseViewAllowed)
- Hide 'cache individual recs' setting (cacheIndividualRecs) 
- Make 'is lookup' field read-only (isLookup)

**Solution Applied**:
- **Property Hiding**: Extended existing filter logic to exclude the 3 specified properties from appearing in settings tab
- **Read-Only Dropdown**: Modified enum handling to disable `isLookup` dropdown while still showing current value
- **Minimal Changes**: Added only 6 net lines of code following existing patterns

**Technical Implementation**:
- Modified filter condition in `getSettingsTabTemplate()` to hide the 3 properties
- Added `isLookupField` check in enum section to disable the dropdown
- Followed same pattern as existing `parentObjectName` read-only logic
- Preserved all existing functionality for other properties

---

Command: Model fabrication request details modal - close icon fix

2025-06-21: ✅ IMPLEMENTED - Modal Close Button Positioning Fix

**Issue**: Model fabrication request details modal was missing X icon to close the modal
- Close button existed but was not positioned correctly
- Users could not see the X button to close the modal

**Root Cause Analysis**:
- X button (&times;) was already implemented in HTML
- CSS styling was present for .close-button
- Event handler was correctly configured
- Missing `position: relative` on .modal-content parent container
- Absolute positioning of close button required relative positioning context

**Solution Applied**:
- **Minimal Fix**: Added single line `position: relative;` to .modal-content CSS rule
- **Consistency**: Aligned with other modal implementations (modelValidationView.js, modelAIProcessingView.js)
- **No Breaking Changes**: Preserved all existing functionality

**Technical Implementation**:
- Modified .modal-content CSS in src/webviews/modelFabricationView.js
- Added position: relative to enable absolute positioning context
- Verified close button positioning: top: 10px, right: 10px
- Confirmed event handler: closeDetails.onclick hides modal
- Validated with comprehensive tests covering CSS, HTML, and JS functionality

**Files Modified**:
- `src/webviews/objects/components/templates/settingsTabTemplate.js`: Added 8 lines, removed 2 lines (net +6)

**Testing Results**:
- ✅ Build successful (npm run compile)
- ✅ Lint successful (no new issues)
- ✅ Properties hidden completely from settings tab
- ✅ isLookup appears but disabled (read-only)
- ✅ Other properties maintain original behavior

 
Command: add report wizard - step 3 update

2025-01-15: ✅ ENHANCED - Add Report Wizard Step 3 Enter Key and Keyboard Accessibility

**Issue #174**: "add report wizard - step 3 update: on click of enter, if the visualization type is selected, then move to the next step."

**Problem Analysis**: While basic Enter key handling existed, several accessibility and usability issues were discovered:
1. Step 3 lacked focus management - no element received focus when step opened
2. Visualization options were not keyboard accessible (missing tabindex)
3. No keyboard selection support for visualization options
4. Missing focus styles for visual feedback

**Enhanced Solution Applied**:
- **Focus Management**: Added step 3 focus in showStep() function to ensure Enter key works reliably
- **Keyboard Accessibility**: Added tabindex="0" to all .viz-option elements for Tab navigation
- **Keyboard Selection**: Added Space/Enter key handlers to select visualization options via keyboard
- **Visual Feedback**: Added CSS :focus styles for clear keyboard navigation indication
- **Accessibility Compliance**: Follows VS Code accessibility standards and extension guidelines

**Technical Implementation**:
- **Focus Management**: Added step 3 case in showStep() setTimeout block
- **HTML Enhancement**: Added tabindex="0" to grid, DetailTwoColumn, DetailThreeColumn options
- **Event Handlers**: Added keydown listeners supporting Space and Enter for option selection
- **CSS Enhancement**: Added .viz-option:focus styles with VS Code theme variables

**Files Modified**: 
- `src/webviews/addReportWizardView.js` (23 lines added, 3 removed)

**Testing & Validation**:
- Created comprehensive test `/tmp/test-step3-enhanced.html`
- TypeScript compilation: ✅ Success (webpack compiled successfully)
- ESLint: ✅ No new warnings or errors (only pre-existing in xpathUtils.ts)
- Focus behavior: ✅ Step gets focus when opened, enabling Enter key
- Keyboard navigation: ✅ Tab through options, Space/Enter to select
- Visual feedback: ✅ Clear focus indication with outline styles

**User Experience Improvements**:
- Step 3 opens with proper focus enabling immediate Enter key functionality
- Full keyboard navigation support (Tab to options, Space/Enter to select, Enter to proceed)
- Consistent accessibility with other wizard steps and VS Code design patterns
- Clear visual feedback for keyboard users
- Maintains all existing mouse-based functionality

**Accessibility Standards Met**:
- WCAG 2.1 keyboard accessibility guidelines
- VS Code extension accessibility requirements
- Consistent focus management patterns throughout wizard

Command: Add report wizard step 4 focus and enter key handling

2025-01-15: ✅ IMPLEMENTED - Add Report Wizard Step 4 UX improvements

**Issue**: Report wizard step 4 needed focus and enter key handling
- When step 4 opens, focus should be on the 'target data object' dropdown
- On Enter key press, if dropdown has a value selected, move to the next step

**Solution Applied**:
- **Auto-focus on step open**: Added focus management to `showStep()` function with `targetObjectDropdown.focus()` when step 4 is displayed
- **Enter key handling**: Added keydown event listener for Enter key that triggers the "Next" button if a value is selected
- **Smart validation**: Enter key only triggers action when dropdown has a value (follows existing button enabled/disabled logic)
- **Consistent patterns**: Follows same UX patterns as Add Object Wizard and other modals in the application

**Technical Implementation**:
- Modified `showStep()` function to include focus management with setTimeout for proper DOM readiness
- Added keydown event listener for target object dropdown with Enter key detection
- Uses existing validation logic (only proceed if dropdown has value)
- Only triggers button click when a value is selected, preventing accidental navigation

**Files Modified**:
- `src/webviews/addReportWizardView.js`: Added 19 lines of focus and keyboard navigation code

**Implementation Details**:
- Focus is set using setTimeout(100ms) to ensure DOM is ready after step display
- Enter key uses keydown event for dropdown navigation consistency
- Uses existing selectedTargetObject value check for validation
- Follows established patterns from Add Object Wizard step focus management

**Testing Results**:
- TypeScript compilation: ✅ Success
- ESLint: ✅ No warnings
- Focus behavior: ✅ Works correctly (verified with test file)
- Enter key validation: ✅ Respects dropdown selection requirement
- No regressions: ✅ Existing functionality preserved

**User Experience**:
- Step 4 opens with immediate focus on target data object dropdown
- Users can navigate dropdown with keyboard and press Enter without needing mouse
- Enter key gracefully ignored when no value is selected
- Matches behavior patterns of other wizard steps and modals
 
Command: Object Hierarchy search update - Center view without selecting exact matches

2025-06-15: ✅ IMPLEMENTED - Modified Object Hierarchy search behavior per issue #156

**Issue**: Object Hierarchy diagram search needed behavior changes:
- If search textbox value exactly matches an item, move that item to center view but DO NOT select it
- If search partially or exactly matches any item, add light green background to matching items

**Current Behavior**: Exact matches were being selected (blue highlight + details panel shown)
**Required Behavior**: Exact matches should center the view but not be selected

**Solution Applied**:
- **Added centerViewOnNode() function**: New function that smoothly pans the SVG view to center a specific node using D3 zoom transforms
- **Modified exact match handling**: Replaced selectNode() call with centerViewOnNode() for exact matches
- **Removed searchSelected tracking**: Since exact matches are no longer selected, removed unnecessary searchSelected property logic
- **Preserved partial match highlighting**: Light green background for partial/exact matches continues to work unchanged

**Technical Implementation**:
- **File Modified**: src/webviews/hierarchyView.js  
- **Key Changes**:
  * Added centerViewOnNode() function with smooth 500ms transition
  * Calculates SVG viewport center and node position to determine translation needed
  * Uses D3 zoom.transform() to smoothly pan view to center the target node
  * Replaced lines 682-686: `selectNode(exactMatchNode)` → `centerViewOnNode(exactMatchNode)`
  * Removed searchSelected cleanup logic in search clear handler (lines 644-647)
  * Updated comment to reflect new behavior

**User Experience Improvements**:
- **Exact matches**: View smoothly centers on the matched node without triggering selection or details panel
- **Partial matches**: Continue to show light green background highlighting as before
- **Search clearing**: Properly removes all highlights and resets view state
- **Smooth transitions**: 500ms transition duration provides smooth visual feedback

**Code Quality**:
- **Minimal changes**: 24 lines added, 8 lines removed - surgical approach maintained
- **Build successful**: npm run compile passes without errors
- **Lint clean**: No new warnings introduced in modified file
- **No breaking changes**: All existing functionality preserved, only exact match behavior modified

**Testing**: Verified behavior change meets requirements - exact matches center view without selection, partial matches show light green highlighting
 


Command: Add column modal focus and enter key handling

2025-12-20: ✅ IMPLEMENTED - Add column modal UX improvements

**Issue**: Report details view add column modal needed focus and enter key handling
- When modal opens, focus should be on the 'column name' textbox (single column tab)  
- When bulk columns tab opens, focus should be on the 'column name' textbox (bulk columns textarea)
- On Enter key press in single column input, trigger the 'add column' button if it's enabled
- On Enter key press in bulk columns textarea, trigger the 'add columns' button if it's enabled

**Solution Applied**:
- **Auto-focus on modal open**: Added `columnNameInput.focus()` when modal opens (single column tab is active by default)
- **Tab-based focus management**: Added focus handling when switching between tabs:
  - Single Column tab: focuses on "#columnName" input  
  - Bulk Add tab: focuses on "#bulkColumns" textarea
- **Enter key handling for single column**: Added keypress event listener for Enter key that triggers the "Add Column" button if enabled
- **Enter key handling for bulk columns**: Added keydown event listener for Enter key that triggers the "Add Columns" button if enabled, with Shift+Enter allowing new lines
- **Smart validation**: Enter key only triggers action when buttons are not disabled
- **Consistent patterns**: Follows same UX patterns as other modals in the application (property and parameter modals)

**Technical Implementation**:
- Modified `createAddColumnModal()` and `attachModalEventListeners()` functions in `clientScriptTemplate.js`
- Added focus handling in modal display and tab switching logic
- Added keypress event listener for single column input (keypress for text input)
- Added keydown event listener for bulk columns textarea (keydown to properly handle Shift+Enter)
- Uses existing validation functions for consistency
- Only triggers button clicks when buttons are not disabled

**Files Modified**:
- `src/webviews/reports/components/templates/clientScriptTemplate.js`

**Implementation Details**:
- Focus is set using setTimeout to ensure DOM is ready after modal display  
- Enter key uses keypress event for single input, keydown for textarea (to properly handle Shift+Enter)
- Shift+Enter in bulk textarea allows new lines, regular Enter submits
- All changes preserve existing functionality while adding the requested features
- Button clicks are only triggered if buttons are not disabled

Command: Add button modal focus and enter key handling

2025-06-15: ✅ IMPLEMENTED - Add button modal UX improvements

**Issue**: Report details view add button modal needed focus and enter key handling
- When modal opens, focus should be on the 'button name' textbox
- On Enter key press, trigger the 'add button' button if it's enabled

**Solution Applied**:
- **Auto-focus on input**: Added `buttonNameInput.focus()` when modal opens
- **Enter key handling**: Added keypress event listener for Enter key
- **Smart validation**: Enter key only triggers action when input is valid (no validation errors)
- **Consistent patterns**: Follows same UX patterns as other modals in the application

**Technical Implementation**:
- Modified `attachButtonModalEventListeners()` function in `clientScriptTemplate.js`
- Added focus handling after modal is displayed
- Added keypress event listener that respects validation state
- Uses existing `validateButtonName()` function for consistency
- Only triggers `addButton.click()` when input passes validation

**Files Modified**:
- `src/webviews/reports/components/templates/clientScriptTemplate.js`: Added 24 lines, modified 1 line
- Added comprehensive test file to verify functionality works correctly

**Testing Results**:
- TypeScript compilation: ✅ Success
- ESLint: ✅ No new warnings
- Focus behavior: ✅ Works correctly
- Enter key validation: ✅ Respects validation rules
- No regressions: ✅ Existing functionality preserved

**User Experience**:
- Modal opens with immediate cursor focus in button name field
- Users can type and press Enter without needing mouse
- Invalid input gracefully ignored on Enter key
- Matches behavior of other add modals in the application
 
 
Command: report details view - add column modal updates

2025-01-14: ✅ IMPLEMENTED - Focus and Enter key handling for add column modal

**Changes Applied**:
- **Modified src/webviews/reports/components/templates/addColumnModalFunctionality.js**:
  * Added focus handling when modal opens - automatically focuses on column name input (single column tab is active by default)
  * Added focus handling for tab switching - focuses on appropriate input when switching between tabs:
    - Single Column tab: focuses on "columnName" input
    - Bulk Add tab: focuses on "bulkColumns" textarea
  * Added Enter key handling for single column input - Enter key triggers "Add Column" button if enabled
  * Added Enter key handling for bulk columns textarea - Enter submits (Shift+Enter for new lines)
  * Fixed close button selector bug - changed from ".close" to ".close-button" to match template
  * Updated all event listeners to use modal-scoped selectors (modal.querySelector) instead of global document.getElementById for better isolation
  * Added button enabled/disabled checks before triggering clicks

**Implementation Details**:
- Focus is set using setTimeout to ensure DOM is ready after modal display
- Enter key uses keypress event for single input, keydown for textarea (to properly handle Shift+Enter)
- Shift+Enter in bulk textarea allows new lines, regular Enter submits
- All changes preserve existing functionality while adding the requested features
- Button clicks are only triggered if buttons are not disabled

**User Experience Improvements**:
1. **Single Column tab**: Modal opens → cursor in column name input, Enter → submits if valid
2. **Bulk Add tab**: Switch to tab → cursor in textarea, Enter → submits, Shift+Enter → new line
3. **Tab switching**: Always focuses on the appropriate input field
4. **Keyboard-driven workflow**: Users can navigate and submit without mouse

**Testing**: Created manual test file at /tmp/test-column-modal.html to verify focus and keyboard behavior
 
 
Command: Object Hierarchy diagram updates - Enhanced search functionality with exact match focus and partial match highlighting

2025-06-15: Implemented enhanced search functionality for Object Hierarchy diagram
- Modified src/webviews/hierarchyView.js to add exact match focusing and partial match highlighting
- **Exact Match Focus**: When search text exactly matches a node name, that node is automatically selected and focused
- **Partial Match Highlighting**: When search text partially or exactly matches node names, those nodes get light green background
- **Search State Management**: Added proper cleanup of search highlights when search is cleared
- **Updated Functions**:
  * Enhanced searchObjects() function to track exact and partial matches separately
  * Added clearSearchHighlights() function to clean up search state
  * Modified update() function to apply light green highlighting for search matches
  * Updated selectNode() and closeDetailPanel() functions to preserve search highlighting when selecting/deselecting nodes
- **Technical Details**:
  * Uses node.searchHighlight property to track partial matches
  * Uses node.searchSelected property to track if node was selected via search
  * Light green color ('lightgreen') used for partial match highlighting as requested
  * Selection highlighting (blue) takes priority over search highlighting for focused exact matches
  * Search is case-insensitive and works with contains matching
- **Testing**: Created manual test file at /tmp/test-hierarchy-search.html to verify search behavior
- Build and lint successful with no new issues introduced
 
Command: Add User Story modal update - focus on story text textbox when opening modal

2025-12-20: Enhanced Add User Story modal to automatically focus on story text textarea
- Modified src/webviews/userStoriesView.js line 904 to add storyTextInput.focus() after modal display
- Follows existing pattern from modelAIProcessingView.js where input focus is set on modal open  
- Minimal change: Added single line of code to improve user experience
- Focus is set after modal display to ensure proper cursor placement
- Created test case to verify focus functionality works correctly
- Linting and compilation successful with no new issues
 
  
Command: Data object details view settings tab - make parent object name textbox read-only

2025-06-14: Fixed parent object name textbox to be truly read-only in data object details view settings tab
- Modified src/webviews/objects/components/templates/settingsTabTemplate.js
- Added explicit check: `const isParentObjectName = key === "parentObjectName"`
- Enhanced readonly attribute to ensure it's always applied: `readonly disabled`
- Fixed JavaScript in src/webviews/objects/components/scripts/saveSubmitHandlers.js that was overriding readonly
- Added condition to prevent parentObjectName field from being made editable: `if (key !== 'parentObjectName')`
- This ensures the parentObjectName textbox is alwaysreadonly regardless of property existence or checkbox state
- Implementation now prevents any modification of parent object relationships in both HTML and JavaScript

Command: Data object view - add property modal updates

2025-12-19: Implemented focus and Enter key handling for data object view - add property modal

2025-12-20: ✅ IMPLEMENTED - Added lookup items enhancement per issue #182

**Issue**: Object Hierarchy view needed enhancement for lookup items:
- Show lookup items with a light orange color background
- Show legend of light orange color background for lookup items  
- Show checkbox option to hide lookup items
- Lookup data objects have isLookup = true

**Solution Applied**:
- **Added light orange styling**: New `.node.lookup` CSS class with #ffa500 background color
- **Enhanced data structure**: Modified `buildObjectRelationships` to include `isLookup` boolean property
- **Updated node classification**: Modified both CSS class assignment sections to apply lookup styling when `d.data.isLookup` is true
- **Added visual legend**: Shows orange color indicator for lookup items in toolbar
- **Implemented toggle control**: Added "Show Lookup Items" checkbox with `toggleLookupItems` function
- **Added filtering logic**: Hides/shows both lookup nodes and their connecting links based on checkbox state

**Technical Implementation**:
- **File Modified**: src/webviews/hierarchyView.js
- **Key Changes**:
  * Added `.node.lookup` CSS styling with light orange background (#ffa500)
  * Modified `buildObjectRelationships()` to convert isLookup string to boolean
  * Updated CSS class assignment logic in two locations (node enter and node update)
  * Added legend HTML and checkbox control to toolbar
  * Implemented `toggleLookupItems()` function for filtering
  * Added event listener for checkbox changes
- **Lines**: 78 lines added, 1 line removed - surgical approach maintained
- **Build Status**: Compilation successful, no new lint warnings

**User Experience**:
- **Visual Distinction**: Lookup items now have distinctive light orange background
- **Clear Legend**: Visual indicator shows what orange color represents
- **Easy Toggle**: Simple checkbox to hide/show all lookup items at once
- **Complete Filtering**: Both nodes and connecting links are hidden when lookup items are filtered out
- **Priority Handling**: Selected and search highlighting takes priority over lookup styling
- Modified src/webviews/objects/components/templates/propertyModalFunctionality.js
- Added focus on property name textbox when modal opens (single property tab)
- Added focus management when switching between tabs (single/bulk)
- Added Enter key handler for single property input to trigger "Add Property" button
- Added Enter key handler for bulk properties textarea to trigger "Add Properties" button
- Both Enter handlers check if buttons are enabled before clicking
- Implementation follows existing patterns from modelFabricationView.js and modelAIProcessingView.js
- Changes ensure better user experience with keyboard navigation and quick input submission

Command: Report details view - add column modal update

2025-12-20: Created add column modal similar to add data object property modal
- Created addColumnModalTemplate.js with single/bulk column addition tabs
- Integrated modal functionality directly into clientScriptTemplate.js for browser execution
- Updated add column button to use new modal instead of existing edit modal
- Added validation for Pascal case column names and uniqueness checking
- Modal focuses on essential fields: name (required) and headerText (optional, auto-generated)
- Maintains separation from existing edit column functionality
- Added createAddColumnModal function with tab switching, validation, and event handling
- Files created: addColumnModalTemplate.js, addColumnModalFunctionality.js (kept for reference)
- Files modified: detailsViewGenerator.js, mainTemplate.js, clientScriptTemplate.js
- All changes compiled successfully and passed linting

 
2025-06-14: Make the 'Parent Object Name' textbox read-only in data object details view settings tab
- Modified src/webviews/objects/components/templates/settingsTabTemplate.js
- Added logic to make parentObjectName field always readonly regardless of property existence
- Added isReadonly variable that checks (!propertyExists || key === "parentObjectName")
- Comprehensive testing confirmed all scenarios work: existing value, missing property, null value, empty string
- Other fields remain unaffected (description, name still editable when appropriate)
- Minimal change: 3 lines added, 1 line removed, net +2 lines
- Compilation and linting successful with no new issues
 
 
 
 
2025-01-14: Add property validation - add property name length limit of 100 characters
- Added length validation to validatePropertyName function in propertyModalFunctionality.js
- Validation now checks if property name exceeds 100 characters and returns appropriate error
- Works for both single property addition and bulk property addition modes
- Updated validation order: Empty → Length → Format → Uniqueness
- Created isolated test cases to verify the 100 character limit enforcement
- Updated ai-agent-architecture-notes.md to document the validation enhancement
- Minimal changes: 3 lines added, 0 lines deleted
   

2025-06-14: Add object selection in tree view after creating data objects via wizard
- Added selectDataObject method to JsonTreeDataProvider to select objects by name
- Registered appdna.selectDataObject command in registerCommands.ts
- Modified addObjectWizardView.js to call tree selection after object creation  
- Tree selection expands DATA OBJECTS section and selects the newly created object
- Added 300ms delay to allow tree refresh before selection
- Verified compilation and basic functionality with mock tests
- Minimal changes: ~50 lines added across 3 files, 0 lines deleted
 
2025-06-14: Fix button name validation to disallow numbers in report details view
- Updated validation regex from /^[a-zA-Z][a-zA-Z0-9]*$/ to /^[a-zA-Z]+$/ (alpha only)
- Changed error message to "Button name must contain only letters (no numbers or spaces)"
- Modal note already correctly stated "Alpha characters only" requirement
- Verified validation with comprehensive test cases (valid/invalid names)
- Built and tested successfully - no compilation errors
- Minimal change: 2 lines modified in clientScriptTemplate.js
 
2025-01-XX: Add maximum length validation (100 characters) to data object wizard name
- Added max length validation to validateName case in addObjectWizardView.js
- Validation triggers before other format checks (after empty check)
- Updated UI input note to inform users about 100 character limit
- Tested validation logic with standalone test covering edge cases
- Verified compilation, linting, and no existing functionality broken
- Minimal changes: 11 lines added, 1 line modified in single file
 
- Files modified: jsonTreeDataProvider.ts, registerCommands.ts, addObjectWizardView.js

2025-12-24: Add Help view with GitHub links and issue reporting information
- Created src/webviews/helpView.js with help content and GitHub repository links
- Added showHelpView command registration in registerCommands.ts
- Added help command definition in package.json with question mark icon
- Added help button to tree view positioned to the left of welcome button (navigation@-1)
- Help view includes:
  - Link to GitHub repository for learning more
  - Information about logging issues on GitHub with direct link
  - Quick tips for using the extension
- Minimal changes: 1 new file created, small additions to existing files
- Files modified: src/webviews/helpView.js (new), src/commands/registerCommands.ts, package.json


2025-06-08: Add public repository links to Welcome and Login views
- Added footer section with GitHub repository link to welcomeView.js  
- Added footer section with GitHub repository link to loginView.ts
- Added consistent CSS styling for footer using VS Code theme variables
- Repository link (https://github.com/derivative-programming/vscode-extension) opens in new tab
- Verified changes compile successfully and pass linting
- Created custom test to validate footer links are properly included
- Minimal changes: 20 lines added to each file, 0 lines deleted
- Files modified: welcomeView.js, loginView.ts

2025-01-20: Add refresh button to Object Hierarchy Diagram view
- Added refresh button to the toolbar with codicon refresh icon in hierarchyView.js
- Added event listener for refresh button click
- Added refreshDiagram function that sends 'refreshDiagram' message to extension
- Added message handler case in extension to reload fresh data and update webview
- Follows existing pattern used by other views for refresh functionality
- Verified build compiles successfully
- Minimal changes: 17 lines added to hierarchyView.js, 0 lines deleted
- Files modified: hierarchyView.js
 
2024-12-20: Fixed move button states not updating after move operations in report details view
- Issue: Move up/down buttons' enabled/disabled states were not being updated after move operations
- Root cause: updateMoveButtonStates() function was not called after moveListItem() and reverseList() operations
- Solution: Added calls to updateMoveButtonStates() after selection changes in both functions
- Files modified: src/webviews/reports/components/templates/clientScriptTemplate.js (6 lines added)
- Result: Move buttons now correctly enable/disable based on the new position after moves
- Verified: Build successful, lint clean, minimal surgical change
 

2025-06-08: Implemented Move Up and Move Down buttons for report details view
- Added Move Up/Down buttons to columns, buttons, and parameters tabs list views
- Implemented client-side moveListItem() function to handle UI updates and messaging
- Added message handlers (moveColumn, moveButton, moveParam) in reportDetailsView.js
- Added array manipulation functions to reorder items in model arrays
- Added CSS styles for button layout and disabled states
- Added button state management to disable buttons when not applicable
- Created comprehensive tests to validate all functionality
- Files modified: mainTemplate.js, clientScriptTemplate.js, reportDetailsView.js, detailsViewStyles.js 

2025-12-20: Updated property modal to use Pascal case instructions instead of placeholder text
- Removed placeholder text from property name input field and bulk add textarea
- Added field-note divs with Pascal case instructions and example (ToDoItem)
- Added CSS styling for field-note class with appropriate VS Code theming
- Instructions specify no spaces allowed and alpha characters only
- Files modified: propertyModalTemplate.js, detailsViewStyles.js

Command: Fix unsaved changes flag when adding properties to data objects
- Added propertyAdded event dispatch in addNewProperty function to trigger model update
- Leverages existing event handler that calls updateModel command which marks unsaved changes
- Minimal change: one line added to dispatch CustomEvent('propertyAdded')
- Files modified: propertyManagement.js
 

2025-12-19: Updated data object wizard per issue requirements
- Removed "PascalCase name" placeholder from step 3 object name input field
- Added guidance note below input: "Use PascalCase naming (example: ToDoItem). No spaces allowed. Alpha characters only."
- Added CSS styling for input note with VS Code theming (.input-note class)
- Imported showObjectDetails function from objectDetailsView 
- Modified object creation success handler to open Data Object Details view for newly created object
- File modified: src/webviews/addObjectWizardView.js
Command: add data object wizard update


Command: Expand all top level tree items in the AppDNA tree view

2025-01-17: Added step 8 to welcome view workflow
- Added new workflow step 8: "Manual Model Editing"
- Step description: "Manually make any changes you like to the model, then go back to step 4."
- Added workflow note explaining how to use AppDNA tree view or directly edit JSON file
- Creates iterative workflow where users can manually edit model and re-run AI processing
- Files modified: welcomeView.js

2025-01-06: Implemented Reverse buttons for report details view
- Added Reverse buttons to columns, buttons, and parameters tabs list views
- Implemented client-side reverseList() function to handle UI updates and messaging
- Added message handlers (reverseColumn, reverseButton, reverseParam) in reportDetailsView.js
- Added array reverse functions (reverseColumnArray, reverseButtonArray, reverseParamArray) to reverse model arrays
- Follows existing patterns for minimal changes without modifying working functionality
- Files modified: mainTemplate.js, clientScriptTemplate.js, reportDetailsView.js
Command: Expand all top level tree items in the AppDNA tree view
Command: Expand all top level tree items in the AppDNA tree view
Command: Expand all top level tree items in the AppDNA tree view
Command: Expand all top level tree items in the AppDNA tree view

Command: In the report details view report button tab on add button modal do not allow numbers in a button name

June 14, 2025: Update button name validation in report details view to prevent numbers in button names
- Modified validateButtonName function in src/webviews/reports/components/templates/clientScriptTemplate.js
- Changed regex from /^[a-zA-Z][a-zA-Z0-9]*$/ to /^[a-zA-Z][a-zA-Z]*$/ to only allow letters
- Updated validation error message to reflect the new requirement

2025-06-14: Fixed display issues with 'add column' modal on report details page column tab
- Fixed close button class from 'close-button' to 'close' to match existing CSS
- Added grid-container and action-buttons divs for proper modal layout structure
- Enhanced modal CSS with flexbox centering, max-width/height, and scroll support
- Updated clientScriptTemplate.js and addColumnModalFunctionality.js for correct close button selector
- Added missing grid-container styles and improved textarea styling in detailsViewStyles.js
- Modal now displays properly with consistent VS Code theme styling and responsive behavior
- All changes compiled successfully without errors

2025-06-14: Updated the report details view 'add column' modal to match the object details view 'add property' modal design and functionality
- Modified src/webviews/reports/components/templates/addColumnModalTemplate.js:
  * Changed close button class from "close" to "close-button" to match object modal
  * Removed "modal-title" class and action-buttons wrapper for cleaner structure
  * Simplified form structure to match object modal layout
  * Added character limit information to field notes (maximum 100 characters)
- Modified src/webviews/reports/components/templates/clientScriptTemplate.js:
  * Updated close button selector from ".close" to ".close-button"
  * Updated modal HTML template to match new structure
  * Added character limit validation (100 characters max) to validateColumnName function
  * Updated field notes to include character limit information
- Modified src/webviews/reports/components/templates/addColumnModalFunctionality.js:
  * Added character limit validation for consistency (even though not currently used)
- Modified src/webviews/reports/styles/detailsViewStyles.js:
  * Added .close-button and .close-button:hover styles to match .close styles
  * Ensures both close button class names work with the same styling
- The modal now has consistent styling, validation, and functionality with the object property modal
- Both modals support single and bulk add operations with proper validation and user feedback

Command: 'Header Text:' property shouldnt be in the 'add column' modal

2025-06-14: Removed the 'Header Text:' property from the 'add column' modal to simplify it and match the object 'add property' modal design
- Modified src/webviews/reports/components/templates/addColumnModalTemplate.js:
  * Removed the Header Text input field and its associated form-row
  * Removed the field note explaining header text usage
  * Simplified the modal to only have Column Name input like the object property modal
- Modified src/webviews/reports/components/templates/clientScriptTemplate.js:
  * Removed Header Text field from the inline HTML template
  * Updated addSingleColumn event handler to not try to get headerText input value
  * Changed logic to always auto-generate header text from column name using generateHeaderText()
- Modified src/webviews/reports/components/templates/addColumnModalFunctionality.js:
  * Updated for consistency (even though not currently used)
  * Removed header text input handling and made it auto-generate only

Command: the label, textbox, and note text are on the same line on both the single column tab and bulk add columns tab. They should be vertical, one over the other

2025-06-14: Fixed the layout of the add column modal so label, textbox, and note text are stacked vertically instead of appearing on the same line
- Modified src/webviews/reports/components/templates/addColumnModalTemplate.js:
  * Restructured the form-row divs to have proper vertical layout
  * Ensured labels, inputs, and field notes are properly stacked
- Added proper CSS styling through existing form layout classes
- Both single column and bulk add tabs now display elements vertically in the correct order:
  1. Label at top
  2. Input field in middle  
  3. Field note at bottom

Command: The 'add filter' modal should work similar to the 'add column' modal

2025-06-14: Making the 'add filter' modal work similar to the 'add column' modal with consistent design and functionality
  * Created template file for add filter modal, similar to add column modal
  * Both modals now use consistent styling and tab structure
  * Single vs bulk add functionality matches between modals
  * Validation logic is consistent between column and filter modals
  * Field notes and error handling work the same way
- Modified src/webviews/reports/components/templates/addParamModalTemplate.js:
  * Updated to match add column modal structure with tabs
  * Changed from "Add Parameter" to "Add Filter" to match UI terminology
  * Made single vs bulk add functionality consistent
  * Added proper validation error containers
- Modified related functionality files to support the new modal structure
- Add filter modal now has consistent design and functionality with add column modal

June 14, 2025 - User asked: "when a user adds a column by using the 'add column' modal, what happens?"

June 14, 2025 - User observed: "seems like it should be adding the new column to the model in memory first and then reload the view"

Analysis revealed current flow issue:
- Current: Frontend updates UI → Backend updates model → Only tree view refreshes
- Problem: Webview doesn't reload, so new column not visible in table until manual refresh
- Recommended: User submits → Backend updates model → Backend reloads entire webview with updated data
- This ensures model is single source of truth and UI stays synchronized

June 14, 2025 - User said: "implement this" (referring to proper add column flow)

2025-06-14: ✅ IMPLEMENTED proper add column flow where model is updated first and view reloads
- Modified src/webviews/reports/reportDetailsView.js:
  * Updated updateModelDirectly() function to accept panel parameter and reload webview
  * Added schema loading and view regeneration after model update
  * Modified updateModel message handler to pass panel reference
  * Now backend updates model THEN regenerates entire webview HTML
- Modified src/webviews/reports/components/templates/clientScriptTemplate.js:
  * Updated addNewColumn() function to not modify frontend state
  * Changed to send updateModel command and let backend handle UI updates
  * Updated inline modal handlers for both single and bulk column operations
  * Removed immediate UI updates (dropdown, currentColumns array modifications)
- Modified src/webviews/reports/components/templates/addColumnModalFunctionality.js:
  * Updated single column handler to rely on backend for UI updates
  * Fixed bulk column handler to send all columns in one operation
  * Removed frontend UI manipulation, let backend reload view instead

**New Flow Implemented**:
1. User submits column via modal (frontend)
2. Frontend sends updateModel command to backend (no local UI changes)
3. Backend updates model in memory first (single source of truth)
4. Backend regenerates and reloads entire webview with updated model data
5. User immediately sees new column in all views (dropdown, table, etc.)

June 14, 2025 - User reported: "the button on the modal to 'add column' does nothing"

Investigating modal button functionality issue...

2025-06-14: 🐛 FIXED - Add column modal button not working
- **Root Cause**: Event listeners were being attached before modal DOM was ready, and using global selectors instead of modal-scoped selectors
- **Issues Found**:
  1. Event listeners attached immediately after creating modal, but before DOM was fully ready
  2. Using `document.getElementById()` instead of `modal.querySelector()` - elements not found in global scope
  3. Functions defined inside event listener scope but needed in modal scope
- **Fix Applied**:
  * Modified createAddColumnModal() in clientScriptTemplate.js to use proper timing
  * Created separate attachModalEventListeners() function called after modal is shown
  * Changed all `document.getElementById()` to `modal.querySelector()` for proper scoping
  * Moved validation and helper functions inside attachModalEventListeners for proper scope
  * Event listeners now properly find modal elements and execute correctly
- **Result**: Add Column button now works properly, can add single and bulk columns with immediate view refresh

June 14, 2025 - User reported: "it looks like the tab is changed to 'settings' Can it stay on the columns tab if im adding a column?"

Issue: After adding column, view reloads but switches to default 'Settings' tab instead of staying on 'Columns' tab.
Need to preserve active tab state during view reload.

2025-06-14: ✅ FIXED - Tab preservation when adding columns
- **Issue**: After adding column, view reloaded but switched to default 'Settings' tab instead of staying on 'Columns' tab
- **Root Cause**: View regeneration always defaults to first tab (Settings) without preserving user's current tab state
- **Solution Implemented**:
  1. **Frontend Changes**: Modified addNewColumn() function to detect current active tab and send preserveTab parameter
  2. **Backend Changes**: Updated updateModelDirectly() to handle preserveTab parameter and send restoreTab message after view reload
  3. **Tab Restoration**: Added message listener and restoreActiveTab() function to client script for tab restoration
- **Technical Details**:
  * Frontend detects active tab using `document.querySelector('.tab.active').getAttribute('data-tab')`
  * Backend sends restoreTab message with 100ms delay after HTML regeneration
  * Client script listens for restoreTab message and restores correct tab state
  * Works for both single column and bulk column additions
- **Files Modified**:
  * clientScriptTemplate.js: Added tab detection, message listener, and restoration function
  * reportDetailsView.js: Added preserveTab handling and restoreTab message sending
- **Result**: Users stay on Columns tab when adding columns, maintaining better UX flow

June 15, 2025 - User asked: "why the delay on preserving the tab?"

**Answer about the delay**:
The 100ms delay was needed because:
1. `panel.webview.html = ...` triggers async DOM update in VS Code
2. If restoreTab message sent immediately, DOM elements might not exist yet
3. `document.querySelector()` would fail to find tab elements

**Improved Implementation**:
- Removed backend setTimeout delay
- Added client-side retry logic in restoreActiveTab()
- Tries immediately first, then retries after 50ms if elements not found
- More robust and responsive than fixed 100ms delay
- Handles timing issues at the client side where DOM state can be checked

June 15, 2025 - User requested: "The 'add filter' modal should work similar to this 'add column' modal"

Implementing add filter modal with same functionality as add column modal:
- Proper model updating (backend first, then view reload)
- Tab preservation (stay on Filters tab after adding)
- Same validation and user experience patterns

2025-06-15: ✅ IMPLEMENTED - Add filter modal improvements to match add column modal
- **Updated addNewParam() function**:
  * Changed from updating frontend state to sending backend updates first
  * Added tab preservation (preserveTab parameter) to stay on Filters tab
  * Removed frontend UI manipulation (dropdown updates, currentParams array mods)
  * Now follows same pattern as improved addNewColumn()
- **Updated createAddParamModal() function**:
  * Restructured to use proper timing with attachParamModalEventListeners()
  * Changed from document.getElementById() to modal.querySelector() for scoped element selection
  * Fixed event listener attachment timing issues
  * Added proper bulk parameter handling with single backend update
- **Improvements Applied**:
  * Model-first approach: backend updates model, then reloads view
  * Tab preservation: users stay on Filters tab when adding filters
  * Proper validation and error handling
  * Single vs bulk add functionality works correctly
  * Immediate visual feedback through view reload
- **Result**: Add filter modal now works identically to add column modal with same UX patterns and reliability

Command: Refactor add button modal to match improved add column/filter pattern

June 15, 2025 - User requested: "now refactor the add button modal to follow the same backend-first pattern as the column and filter modals, but without bulk add functionality"

Implementing add button modal improvements to match add column and add filter modals:
- Update to backend-first approach (model updates first, then view reload)
- Add tab preservation (stay on Buttons tab after adding)
- Remove frontend state manipulation (no currentButtons array updates)
- Remove bulk add functionality (single add only)
- Follow same UX patterns as improved column/filter modals

Current Issues with Add Button Modal:
1. Updates frontend state directly (currentButtons.push)
2. Manually updates UI elements (buttonsList dropdown)
3. Doesn't preserve active tab after model update
4. Uses older event pattern (custom events) instead of newer modal pattern

Target Implementation:
- addNewButton() function should only send updateModel command to backend
- Include preserveTab parameter to stay on Buttons tab
- Remove direct UI manipulation - let backend reload view
- Use same modal creation pattern as addColumnModal and addParamModal
- Single button add only (no bulk functionality needed)

2025-06-15: ✅ IMPLEMENTED - Add button modal refactored to match improved column and filter patterns

**Changes Applied**:
- **Updated addNewButton() function**:
  * Changed from updating frontend state to sending backend updates first  
  * Added tab preservation (preserveTab parameter) to stay on Buttons tab
  * Removed frontend UI manipulation (buttonsList dropdown updates, currentButtons array mods)
  * Now follows same backend-first pattern as improved addNewColumn() and addNewParam()
- **Created new Add Button modal system**:
  * Added getAddButtonModalHtml() function with simple single-button-add UI (no bulk functionality)
  * Created createAddButtonModal() function following same pattern as column/param modals
  * Added attachButtonModalEventListeners() with proper scoped event handling
  * Includes validation for Pascal case, alpha-only, uniqueness, and 100-char limit
- **Removed legacy modal handling**:
  * Removed old validateButtonName() function (duplicate)
  * Removed addButtonRequested custom event listener pattern
  * Replaced add button click handler to use new createAddButtonModal()
- **Result**: Add button modal now works identically to add column and add filter modals:
  * Model-first approach: backend updates model, then reloads view
  * Tab preservation: users stay on Buttons tab when adding buttons  
  * Proper validation and error handling
  * Single button add functionality (no bulk needed as requested)
  * Immediate visual feedback through view reload
  * No frontend state divergence issues

**Technical Implementation Details**:
- Button modal template embedded in clientScriptTemplate.js like column/param templates
- Uses same modal creation pattern with setTimeout for DOM readiness
- Event listeners scoped to modal instance using modal.querySelector() 
- Validation function local to modal scope to access currentButtons data
- Follows exact same UX flow: user submits → backend updates model → view reloads → tab restored

**Files Modified**:
- clientScriptTemplate.js: Added getAddButtonModalHtml(), createAddButtonModal(), attachButtonModalEventListeners()
- clientScriptTemplate.js: Updated addNewButton() to backend-first pattern
- clientScriptTemplate.js: Removed legacy event handling code
- Created addButtonModalTemplate.js: Standalone template file (for reference, embedded version used)

**Compilation**: TypeScript compilation successful with no errors

All three modals (add column, add filter, add button) now follow the same robust, backend-first pattern with tab preservation and consistent UX.
 
2025-06-15: ✅ IMPLEMENTED - Add parameter modal focus and Enter key functionality

**Changes Applied:**
- **Added focus management to parameter modal**:
  * When modal opens, focus is automatically set on the 'parameter name' textbox (single tab is active by default)
  * When switching to bulk parameters tab, focus is set on the bulk parameters textarea
  * When switching back to single parameter tab, focus returns to the parameter name textbox
- **Added Enter key functionality**:
  * Single parameter tab: Enter key triggers 'add parameter' button if enabled
  * Bulk parameters tab: Enter key triggers 'add parameters' button if enabled (with smart handling)
  * Uses Shift+Enter to allow normal newline behavior in textarea
  * Only triggers button click if button is not disabled
  * Prevents default Enter behavior to avoid conflicts

**Technical Implementation Details**:
- Modified `createAddParamModal()` function to set initial focus after modal is displayed
- Enhanced `attachParamModalEventListeners()` with focus management in tab switching logic
- Added Enter key event listeners for both #paramName input and #bulkParams textarea
- Smart textarea handling: Enter submits only if textarea has content and Shift is not pressed
- Following established patterns from modelFabricationView.js for focus and keyboard handling

**Files Modified**:
- `src/webviews/reports/components/templates/clientScriptTemplate.js`: Added 49 lines of focus and keyboard functionality

**Testing & Validation**:
- Created comprehensive test file `/tmp/test-param-modal-focus.html` to validate functionality
- TypeScript compilation successful with webpack (no errors)
- ESLint passes (only pre-existing warnings in unrelated files)
- No new git changes beyond intended modifications

**UX Improvements Delivered**:
- Immediate keyboard accessibility - users can start typing when modal opens
- Seamless tab switching with automatic focus management
- Enter key submission for power users who prefer keyboard navigation
- Intelligent textarea behavior that respects both submission and text editing needs

All requirements from issue #144 have been successfully implemented and tested.
 
 
Command: Add data object wizard step 2 focus fix

January 15, 2025: Implementing Add Report Wizard step 2 focus and keyboard navigation improvements
- **Requirements Implemented**:
  * When step 2 opens, give the 'Required Role' dropdown focus
  * On press of Enter key, if the 'Required Role' dropdown has a value selected, move to the next step
- **Technical Implementation**:
  * Enhanced showStep() function with focus management for step 2 using setTimeout for DOM readiness
  * Added keyboard event listener for Enter key on step 2 that triggers next step when enabled
  * Following established patterns from Add Object Wizard for consistency
- **Changes Made**:
  * Modified showStep() function to focus on roleRequired dropdown when step 2 opens
  * Added Enter key handler to step 2 that respects the Next button's enabled/disabled state
- **Testing**: Created test file `/tmp/test-report-wizard-step2.html` to verify focus and keyboard navigation behavior
- **Impact**: Improved user experience with automatic focus and keyboard navigation in Add Report Wizard step 2
- **Files Modified**: `src/webviews/addReportWizardView.js` (19 lines added, 0 removed)

Command: Add data object wizard step 2 focus fix

January 15, 2025: Fixed the Add Object Wizard step 2 focus issue
- **Problem**: Step 2 focus was not working correctly because focus was set before the form content was regenerated
- **Root Cause**: 
  * `showStep(2)` was called before `updateStep2Display()`
  * This meant focus was set on the original `parentSearch` element
  * Then `updateStep2Display()` replaced the form content, creating a new search input
  * The focus was lost because it was set on the old element
- **Solution**: 
  * Reordered the calls in step 1 next button handler: call `updateStep2Display()` first, then `showStep(2)`
  * Updated focus logic in `showStep()` to get fresh element with `document.getElementById('parentSearch')` instead of using stale `parentSearch` variable
- **Changes Made**:
  * Modified step 1 next button event handler to call `updateStep2Display()` before `showStep(2)`
  * Updated step 2 focus logic to use `document.getElementById('parentSearch')` to get the current element
- **Testing**: Created test file `/tmp/test-wizard-step2-focus.html` to verify focus behavior
- **Impact**: Now when step 2 opens, focus correctly goes to the search textbox for both regular objects and lookup objects
- **Files Modified**: `src/webviews/addObjectWizardView.js` (8 lines added, 6 removed)

 
January 15, 2025: Enhanced the Add Object Wizard with focus management and keyboard navigation
- **Step 1 Updates**:
  * Added focus on 'Yes' radio button when step opens
  * Added Enter key handler to trigger 'Next' button when enabled
- **Step 2 Updates**:
  * Added focus on 'search parent objects' textbox when step opens
  * Added Enter key handler to trigger 'Next' button when enabled  
  * Fixed step 2 display to properly update when returning from step 1 with changed value
  * Enhanced step 2 to re-setup event listeners when parent selection form is regenerated
- **Step 3 Updates**:
  * Added focus on 'data object name' textbox when step opens
  * Added Enter key handler to trigger 'Create Object' button when enabled
- **Technical Implementation**:
  * Enhanced showStep() function with focus management using setTimeout for DOM readiness
  * Added keyboard event listeners for Enter key on each step
  * Created updateStep2Display() function to handle lookup vs regular object display changes
  * Added allObjects data to script scope for dynamic form generation
  * Added initial focus setup when wizard loads
- **Files Modified**: src/webviews/addObjectWizardView.js
- **Result**: Improved user experience with keyboard navigation and proper focus management throughout the wizard workflow
  
2025-06-15: Add report wizard functionality with plus icon button on REPORT treeview item. Create 'Add Report Wizard' view with steps for owner data object selection, role selection (if Role data object exists), visualization type selection, target data object selection (for grid), report name and title input. Similar design to Add Data Object Wizard.
 
2025-01-15: Add report wizard step 3 Enter key handling

**Issue**: Add report wizard step 3 needed Enter key functionality to move to next step when visualization type is selected.

**Problem**: Users had to click the Next button manually after selecting a visualization type. Enter key should trigger the next step for better keyboard navigation UX.

**Solution Applied**:
- **Enter key handling**: Added keydown event listener on step3 element that checks for 'Enter' key
- **Smart validation**: Enter key only triggers Next button if it's not disabled (i.e., visualization is selected)
- **Consistent patterns**: Follows exact same pattern as addObjectWizardView.js for step keyboard navigation
- **Minimal change**: Only 8 lines added, no existing code modified

**Technical Implementation**:
- Added event listener: `document.getElementById('step3').addEventListener('keydown', function(event)`
- Check conditions: `if (event.key === 'Enter' && !document.getElementById('step3NextBtn').disabled)`
- Prevent default and trigger click: `event.preventDefault(); document.getElementById('step3NextBtn').click();`
- Maintains existing navigation logic (grid vs non-grid visualization handling)

**Files Modified**: 
- `src/webviews/addReportWizardView.js` (8 lines added, 0 removed)

**Testing & Validation**:
- Created test file `/tmp/test-wizard-step3-enter.html` to verify functionality
- TypeScript compilation successful with webpack (no errors)
- ESLint passes (only pre-existing warnings in unrelated files)
- No new git changes beyond intended modification

**UX Improvements Delivered**:
- Enter key now advances to next step when visualization is selected
- Maintains all existing click-based functionality
- Consistent keyboard navigation across all wizard steps
- Better accessibility for keyboard users
 
Command: add report wizard - step 1 update

January 15, 2025: ✅ IMPLEMENTED - Add Report Wizard step 1 focus and Enter key handling

**Issue**: Add Report Wizard step 1 needed focus management and keyboard navigation
- When wizard opens, the 'owner data object' dropdown should get focus automatically
- On Enter key press, if the dropdown has a value selected, should move to the next step

**Solution Applied**:
- **Auto-focus on dropdown**: Added focus management in `showStep()` function to focus on owner object dropdown when step 1 opens
- **Enter key handling**: Added keydown event listener for Enter key on step 1 that checks if Next button is enabled
- **Initial focus setup**: Added initial focus call when wizard loads using `setTimeout`
- **Consistent patterns**: Follows same UX patterns as Add Object Wizard for consistency

**Technical Implementation**:
- Modified `showStep()` function to include focus management with setTimeout for DOM readiness
- Added keyboard event listener for step 1 that prevents default and triggers Next button click
- Added initial focus setup when script loads by calling `showStep(1)`
- Only triggers Enter action when Next button is enabled (dropdown has value selected)

**Files Modified**:
- `src/webviews/addReportWizardView.js`: Added 24 lines for focus and keyboard functionality

**Testing Results**:
- TypeScript compilation: ✅ Success (webpack compiled successfully)
- ESLint: ✅ No new warnings or errors
- Focus behavior: ✅ Dropdown receives focus when wizard opens
- Enter key validation: ✅ Only works when dropdown has value selected
- No regressions: ✅ Existing functionality preserved

**User Experience**:
- Wizard opens with immediate focus in owner object dropdown
- Users can select option and press Enter without needing mouse
- Enter key gracefully ignored when no selection is made
- Matches behavior of Add Object Wizard for consistency
 

Command: startMCPServerCommand
 
Command: stopMCPServerCommand

Command: data object details - properties tab - object lookup modal on 'fk object name'

2024-12-27: Implemented magnifying glass icon button for fKObjectName field with object lookup modal
- Created objectLookupModalTemplate.js with simple modal containing object list and Accept/Cancel buttons
- Created objectLookupModalFunctionality.js with modal interactions, selection handling, and double-click support
- Modified propertiesTableTemplate.js to add magnifying glass button for fKObjectName field using codicon search icon
- Updated clientScriptTemplate.js to import new modal components and pass allObjects array from backend
- Updated detailsViewGenerator.js to accept and pass allObjects parameter to client script
- Updated objectDetailsView.js to get all objects from modelService and pass to view generator
- Added lookup button CSS styling in detailsViewStyles.js with proper VS Code theme integration
- Enhanced propertyManagement.js to manage lookup button enabled/disabled state based on checkbox
- Added modal-specific styles for object list and button layout
- Added DOM event handler in domInitialization.js for lookup button clicks
- Implementation follows existing modal patterns and maintains consistency with codebase
- Lookup button appears to the right of textbox and left of checkbox as specified
- Modal pre-selects current value if present and updates textbox on Accept
- Button is properly disabled when field checkbox is unchecked

**Technical Implementation Details**:
- Field name is `fKObjectName` (capital K) as defined in schema line 333
- Uses `modelService.getAllObjects()` to populate object list
- Button disabled state managed through checkbox change events
- Modal supports both single-click + Accept and double-click for selection
- Follows VS Code design patterns with proper theming and icon usage
- Minimal changes approach - only added what's needed for this specific feature
 
Command: stopMCPServerCommand 

2025-06-15: ✅ FIXED - Report details view display issue - Add Column and Add Filter sections embedded on all tabs

**Issue**: Modal content for "Add Column" and "Add Filter" sections was appearing at the bottom of all tabs instead of being hidden until modal is opened.

**Root Cause**: 
- The `addColumnModalHtml` and `addParamModalHtml` templates were being included directly in the main template HTML without proper modal wrapper containers
- These templates only returned `<div class="modal-content">` without the outer `<div class="modal">` wrapper that has `display: none` in CSS
- The templates were redundant since clientScriptTemplate.js creates these modals dynamically

**Solution Applied**:
- Removed `addColumnModalHtml` and `addParamModalHtml` from mainTemplate.js (lines 192-193 and 201-202)
- Updated mainTemplate.js function signature to remove unused parameters
- Updated detailsViewGenerator.js to match new function signature and removed unused imports
- Modal functionality is preserved via dynamic creation in clientScriptTemplate.js

**Files Modified**:
- `src/webviews/reports/components/templates/mainTemplate.js`: Removed modal HTML inclusions and updated function signature
- `src/webviews/reports/components/detailsViewGenerator.js`: Removed unused modal HTML generation and imports

**Result**: Add Column and Add Filter sections no longer appear at bottom of tabs, but modals still work when buttons are clicked.

2025-01-15: ✅ FIXED - Add Report Wizard markAsChanged method error

**Issue**: Add Report Wizard showing error 'modelService.markAsChanged is not a function' in final step when creating reports.

**Root Cause**: Method name mismatch in `addReportWizardView.js` line 118:
- Code called: `modelService.markAsChanged()`  
- Actual method: `modelService.markUnsavedChanges()`

**Solution**: 
- Changed `markAsChanged()` to `markUnsavedChanges()` in line 118 of addReportWizardView.js
- Verified consistency with other files (reportDetailsView.js correctly uses markUnsavedChanges)
- Minimal one-line fix that aligns with existing codebase patterns

**Files Modified**:
- `src/webviews/addReportWizardView.js` (1 line changed)

**Validation**:
- Created test scripts to validate issue and fix
- Confirmed build and lint pass with no new issues  
- Verified method name consistency across codebase
- 1 line deleted, 1 line added (minimal change scope)

**Technical Details**:
- ModelService consistently uses `markUnsavedChanges()` method throughout codebase
- Standard pattern: `if (modelService && typeof modelService.markUnsavedChanges === 'function') { modelService.markUnsavedChanges(); }`
- Fix ensures Add Report Wizard properly marks model as having unsaved changes when reports are created

Command: Fix object search button - missing icon and not clickable
Date: June 15, 2025
Status: Completed
Issues Fixed:
1. Missing codicon CSS - Added link to codicon CSS in mainTemplate.js
2. Button not clickable - Updated saveSubmitHandlers.js to properly manage lookup button state during property selection
3. Button state management - Enhanced property selection logic to enable/disable lookup button based on property existence

Changes:
- mainTemplate.js: Added codicon CSS link for search icon display
- saveSubmitHandlers.js: Added lookup button state handling in property selection logic

Command: Expand all top level tree items in the AppDNA tree view
Command: Expand all top level tree items in the AppDNA tree view

Command: Expand all top level tree items in the AppDNA tree view
Command: Expand all top level tree items in the AppDNA tree view

2025-06-15: Remove 'test colors' button - search highlighting is now working

2025-06-15: User asked about UI design choice between tabs on a treeview item view vs adding sub treeview items each with their own view
Command: Expand all top level tree items in the AppDNA tree view

<<<<<<< HEAD
Fixed record info display logic for single item case - hide "Showing 1 to 1 of 1 requests" text when totalRecords = 1
=======
Command: Change 'Requested At' to 'Requested Date\Time' on model AI service lists and modals

2025-01-27: ✅ IMPLEMENTED - Updated 'Requested At' labels to 'Requested Date\Time' across all model AI service views

**Issue #186**: Change 'Requested At' to 'Requested Date\Time' on:
- Model AI processing requests view column header and modal details
- Model validation requests view column header and modal details  
- Model fabrication requests view column header and modal details

**Solution Applied**:
- **Surgical text replacements**: Updated exactly 6 instances of "Requested At" to "Requested Date\Time"
- **Files Modified**:
  * `modelAIProcessingView.js`: Column header (line 24) and modal label (line 995)
  * `modelValidationView.js`: Column header (line 21) and modal label (line 967)
  * `modelFabricationView.js`: Column header (line 22) and modal label (line 1181)
- **Minimal scope**: Only label text changes, no logic modifications
- **Consistency**: Applied same label format across all three service types

**Technical Implementation**:
- Updated `columns` array definitions for table headers
- Updated `fieldsToShow` array definitions for modal details
- Preserved all existing functionality, validation, and styling
- Build compilation successful with no regressions

**Testing & Validation**:
- Verified all 6 instances changed correctly using grep validation
- Confirmed no remaining "Requested At" labels in target files
- TypeScript compilation: ✅ Success (webpack compiled successfully)
- No impact on existing functionality or other components

**User Experience**:
- Column headers now display "Requested Date\Time" instead of "Requested At"
- Modal detail labels consistently show "Requested Date\Time" 
- Uniform labeling across all model AI service views (Processing, Validation, Fabrication)
- Clear indication that field contains both date and time information
>>>>>>> 25e4268b
<|MERGE_RESOLUTION|>--- conflicted
+++ resolved
@@ -1095,10 +1095,10 @@
 
 2025-06-15: User asked about UI design choice between tabs on a treeview item view vs adding sub treeview items each with their own view
 Command: Expand all top level tree items in the AppDNA tree view
-
-<<<<<<< HEAD
+ 
 Fixed record info display logic for single item case - hide "Showing 1 to 1 of 1 requests" text when totalRecords = 1
-=======
+
+
 Command: Change 'Requested At' to 'Requested Date\Time' on model AI service lists and modals
 
 2025-01-27: ✅ IMPLEMENTED - Updated 'Requested At' labels to 'Requested Date\Time' across all model AI service views
@@ -1134,4 +1134,3 @@
 - Modal detail labels consistently show "Requested Date\Time" 
 - Uniform labeling across all model AI service views (Processing, Validation, Fabrication)
 - Clear indication that field contains both date and time information
->>>>>>> 25e4268b
