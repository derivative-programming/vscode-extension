 
2024-12-31 XX:XX:XX - ADD FORM WIZARD - EXTENSION CONTEXT ERROR FIX
USER REQUEST: "Extension context not available. Please try again." when using add form wizard
**Status**: ✅ COMPLETED

**Root Cause Analysis**:
Found two related issues causing the context error:

1. **Missing context in command registration** (registerCommands.ts line 1057):
   - **Before**: `addFormCommand(modelService)` - missing context parameter
   - **After**: `addFormCommand(modelService, context)` - now passes context correctly

2. **Wrapper function parameter mismatch** (formDetailsView.js wrapper):
   - **Before**: `showFormDetailsWrapper(item, modelService, context)` - only 3 params passed to actual function
   - **After**: `showFormDetailsWrapper(item, modelService, context, initialTab)` - now passes all 4 parameters

**Changes Made**:
1. registerCommands.ts line 1057: Added missing context parameter to addFormCommand call
2. formDetailsView.js wrapper: Updated showFormDetailsWrapper to pass all parameters correctly

**Flow Analysis**:
- Command 'appdna.addForm' → addFormCommand(modelService, context) → showAddFormWizard(modelService, context) → showFormDetails(item, modelService, context, 'settings')
- Context now properly flows through the entire chain

**Architecture Notes**:
- Extension context is essential for webview creation and resource loading
- All command handlers must receive and pass context to maintain the chain
- Wrapper functions must preserve all parameters when delegating to implementation

---

2024-12-31 XX:XX:XX - ADD FORM WIZARD - CONTEXT PARAMETER FIX
USER REQUEST: "check the end of the add form wizard"
**Status**: ✅ COMPLETED

**Issue Found and Fixed**:
Add Form Wizard was incorrectly calling showFormDetails with only 3 parameters:
- **Before**: `showFormDetails(formItem, modelService, context)` 
- **After**: `showFormDetails(formItem, modelService, context, 'settings')`

**Root Cause**:
- showFormDetails function signature expects: (item, modelService, context, initialTab = 'settings')
- Add Form Wizard was only passing 3 parameters
- This caused context to be interpreted as initialTab, and actual context to be undefined

**Change Made**:
- addFormWizardView.js line 133: Added 'settings' as fourth parameter

**Architecture Notes**:
- Add Form Wizard completion flow: creates form → refreshes tree → opens form details view
- Now properly passes context parameter to showFormDetails
- Ensures form details view opens with settings tab selected after wizard completion

---

2024-12-31 XX:XX:XX - FORM DETAILS VIEW - CONTEXT PARAMETER VERIFICATION
USER REQUEST: "make sure we are passing context in whenever we try to display the form details view"
**Status**: ✅ COMPLETED - NO CHANGES NEEDED

**Analysis Results**:
All calls to showFormDetails are already correctly passing the context parameter:

1. ✅ registerCommands.ts line 356: formDetailsView.showFormDetails(item, modelService, context)
2. ✅ registerCommands.ts line 1050: showFormDetailsCommand(node, modelService, context)  
3. ✅ pagePreviewView.js line 192: showFormDetails(mockTreeItem, modelService, currentContext)
4. ✅ pageFlowDiagramView.js line 83: formDetailsView.showFormDetails(mockTreeItem, modelService, currentContext)
5. ✅ pageListCommands.ts line 570: showFormDetails(mockTreeItem, modelService, context)
6. ✅ formCommands.ts line 26: formDetailsView.showFormDetails(item, modelService, context)

**Function Signature Verified**:
- showFormDetails(item, modelService, context) - ✅ CORRECT
- Function properly handles context parameter with fallback to stored context
- Error handling in place for missing context

**Architecture Notes**:
- Form details view follows correct pattern with context as third required parameter
- All callers consistently pass context (either 'context' or 'currentContext' variables)
- Function includes context validation and user-friendly error messages

---

﻿2024-12-31 XX:XX:XX - MODEL CHANGE REQUEST LIST VIEW - CSV EXPORT
USER REQUEST: "Review the data object list view and its 'download csv' icon button. Review the model change request list view. We want to add a similar 'download csv' button there."
**Status**: ✅ COMPLETED

**Changes Made**:
1. Modified `changeRequestsListView.ts`:
   - Added export button to HTML template in action-controls section
   - Added 'exportToCSV' message handler that calls `saveChangeRequestsToCSV()`
   - Added 'saveCsvToWorkspace' message handler to save and open CSV file
   - Added `saveChangeRequestsToCSV()` function that generates CSV with headers: Code, Description, Property Name, Old Value, New Value, Status, Rejection Reason

2. Modified `changeRequestsListView.js`:
   - Added event listener for export button click
   - Added `exportToCSV()` function that sends 'exportToCSV' message to extension
   - Added 'csvExportReady' message handler that forwards to 'saveCsvToWorkspace'

**Technical Details**:
- CSV export flow: webview 'exportToCSV' → extension generates CSV → 'csvExportReady' → webview sends 'saveCsvToWorkspace' → extension saves and opens file
- Uses same pattern as dataObjectListView.js for consistency
- CSV filename includes request code and timestamp: `change-requests-{requestCode}-{timestamp}.csv`
- All CSV values are properly quoted and escaped for proper parsing
- File opens automatically in VS Code after successful save
- Export button styled consistent with refresh/validate buttons

**Architecture Notes**:
- Maintains consistent UX across all CSV export functionality
- Follows existing message-passing patterns between webview and extension
- All change request fields included in export for comprehensive data access
 
﻿2024-12-31 XX:XX:XX - ADD DATA OBJECT WIZARD - SETTINGS TAB SELECTION FIX (UPDATED)
USER REQUEST: "Add Data Object Wizard was opening the object details view without properly selecting the settings tab"
FOLLOW-UP: "context should be the third require param to showobjectdetails. initialTab should be an optional fourth param with default value 'settings'"
**Status**: COMPLETED

**Changes Made**:
1. Updated showObjectDetails function signature in objects/objectDetailsView.js
   - Changed from: (item, modelService, initialTab = 'settings')
   - Changed to: (item, modelService, context, initialTab = 'settings')
   - Now matches pattern of other detail views (showReportDetails, showFormDetails, etc.)

2. Updated wrapper function in objectDetailsView.js
   - Added context parameter to maintain consistency

3. Updated all calls to showObjectDetails across codebase:
   - addObjectWizardView.js line 164: Added context parameter, kept 'settings' as initialTab
   - registerCommands.ts line 342: Added context parameter, kept 'settings' as initialTab  
   - registerCommands.ts line 619: Added context parameter, preserved existing initialTab variable
   - reportDetailsView.js line 393: Added context parameter (currentContext), set 'settings' as initialTab
   - hierarchyView.js line 75: Added 'settings' as initialTab (context was already correct)

**Architecture Notes**:
- showObjectDetails function signature: (item, modelService, context, initialTab = 'settings')
- Pattern now consistent with other detail views requiring context parameter
- Tab restoration uses setTimeout with postMessage command 'restoreTab'
- Wizard now properly opens object details with settings tab selected
- All calls maintain consistency: context as 3rd param, initialTab as optional 4th param

--- 

2024-12-31 XX:XX:XX - USER STORY REQUIREMENT FULFILLMENTS VIEW - AUTO-OPEN CSV ON DOWNLOAD
USER REQUEST: "user story requirement fulfillments view downlaod to csv button shoudl open the csv immediately"
**Status**:  COMPLETED

**Changes Made**:
1. Modified 
equirementsFulfillmentCommands.ts in 'saveCsvToWorkspace' case
   - Added automatic file opening after CSV save operation
   - Added scode.window.showTextDocument(fileUri) to open CSV immediately
   - Pattern matches other views like workflowListCommands.ts

**Technical Details**:
- CSV download flow: webview  'exportToCSV'  extension generates CSV  'csvExportReady'  webview sends 'saveCsvToWorkspace'  extension saves and now opens file
- Uses same pattern as other list views for consistency
- File opens in VS Code editor immediately after successful save

**Architecture Notes**:
- Maintains consistent UX across all CSV export functionality
- No changes to webview logic required - only extension command handler
- File path constructed using workspace root and filename from message data

---

<<<<<<< HEAD
2025-01-24  FOLLOW-UP COMPREHENSIVE REVIEW CYCLE 2 (General Flow vs Page Init Consistency)
- Command: "repeat until no changes are necessary... review all buttons and modals on the page init details view. compare each to the corresponding button and modal on the general flow details view. the page init view is correct"
- Issue: Additional inconsistencies discovered during second review cycle
- Root Cause: Previous fixes revealed secondary alignment issues in modal architecture and button event handling
- Solution: REVIEW CYCLE 2 - Additional fixes implemented:
  * Fixed modal template ID conflicts: separated addParamModal vs addOutputVarModal for unique targeting
  * Updated client script modal functions: replaced single openModal() with openParamModal() and openOutputVarModal()
  * Fixed button ID mismatch: corrected param button IDs in main template (removed "s" suffix to match client script)
  * Fixed modal template exports: cleaned up duplicate module.exports declarations
  * Completely rewrote client script to follow exact page init patterns for all functionality
- Files Modified:
  * `src/webviews/generalFlow/components/templates/modalTemplates.js` - Fixed ID conflicts and exports
  * `src/webviews/generalFlow/components/templates/clientScriptTemplate.js` - Complete rewrite to match page init
  * `src/webviews/generalFlow/components/templates/mainTemplate.js` - Fixed button ID consistency
- Status: REVIEW CYCLE 2 COMPLETED ✓ - All modal, button, and event handler inconsistencies resolved
- Additional Fixes in Review Cycle 2:
  * Added missing modal button functionality: event handlers for addSingleInputControl, addBulkInputControls, addSingleOutputVariable, addBulkOutputVariables
  * Fixed tab switching pattern: replaced inline logic with activateTab function matching page init exactly  
  * Added default tab activation: activateTab('settings') on load to match page init behavior
- Files Modified:
  * `src/webviews/generalFlow/components/templates/modalTemplates.js` - Fixed ID conflicts and exports
  * `src/webviews/generalFlow/components/templates/clientScriptTemplate.js` - Complete rewrite + modal functionality + tab improvements
  * `src/webviews/generalFlow/components/templates/mainTemplate.js` - Fixed button ID consistency
- Verification: ✅ Successful webpack compilation confirms structural integrity maintained

**REVIEW CYCLE 2 CONCLUSION**: ✅ No further changes necessary - general flow details view now perfectly matches page init details view in all aspects including buttons, modals, accessibility, tab behavior, and functional patterns.

2025-08-24  general-flow-refresh-handlers-alignment (FINAL UI SYNC WITH PAGE INIT)
- Command: "repeat until no changes are necessary... review all buttons and modals on the page init details view vs general flow"
- Change: Added missing webview message handlers in General Flow client script to process list refresh messages and sync button states, exactly matching Page Init behavior.
- Files Modified:
  * src/webviews/generalFlow/components/templates/clientScriptTemplate.js (added window.addEventListener('message') with handlers for 'refreshParamsList' and 'refreshOutputVarsList')
- Why: Without these handlers, after move/reverse/add operations the lists updated via postMessage but the UI in the General Flow view didn't rebuild options or update Move Up/Down button disabled states like Page Init.
- Result: Lists rebuild correctly, selection is preserved, details panel updates, and move button states are accurate after each operation.
- Build: ✅ webpack compile successful
- Status: ✅ COMPLETED – Buttons and modals parity maintained; no further differences detected.

2025-08-24  general-flow-header-inline-copy-button (UI FIX)
- Command: "the copy icon button should be next to the title, not on the next line"
- Change: Ensured header uses flex layout so copy icon sits inline with the title in General Flow details view.
- Files Modified:
  * src/webviews/generalFlow/styles/detailsViewStyles.js (added .header-container and .header-title styles)
- Result: Copy icon button aligns on the same line as the title, matching Page Init.
- Build: ✅ webpack compile successful
- Status: ✅ COMPLETED

2025-08-24  general-flow-params-settings-allowlist (ALIGN TO SPEC)
- Command: "general flow detail view input vars tab should show these settings"
- Change: Updated Input Controls tab to show the exact property set and order from the provided list.
- Files Modified:
  * src/webviews/generalFlow/components/templates/paramsListTemplate.js (replaced allowedOrder with the specified properties; kept enum sorting and checkbox pattern)
- Result: Input vars tab now displays: autoCompleteAddressSourceName, autoCompleteAddressTargetType, codeDescription, dataSize, dataType, detailsText, fKListOrderBy, fKObjectName, infoToolTipText, isAutoCompleteAddressSource, isFileUpload, isFK, isFKList, isFKListInactiveIncluded, isFKListSearchable, isFKListUnknownOptionRemoved, isFKLookup, isIgnored, isRadioButtonList, isRequired, isSecured, isVisible, labelText, requiredErrorText, sourceObjectName, sourcePropertyName, validationRuleRegExMatchRequired, validationRuleRegExMatchRequiredErrorText.
- Build: ✅ webpack compile successful
- Status: ✅ COMPLETED
Command: Open Workflow Details for: CampaignCompanyNameEvalConvertResults
Command: Open Workflow Task Details for: CTWFormSubmissionRequestProcessSubmit
Command: Open Workflow Task Details for: DFTCampaignCompanyNameEvalResultConvertPrep
Command: Open Workflow Task Details for: DynaFlowTaskDynaFlowCleanup
Command: Open Page Init Details for: AIAssistantConfigAIAssistantFileListInitReport
Command: Open Page Init Details for: AIAssistantConfigAIAssistantFileListInitReport
Command: Open Page Init Details for: AIAssistantConfigAIAssistantFileListInitReport
Command: Open Workflow Details for: CampaignCompanyNameEvalConvertResults
Command: Open Workflow Task Details for: CTWFormSubmissionRequestProcessClosing
Command: Open Page Init Details for: AIAssistantConfigAIAssistantFileListInitReport
Command: Open Workflow Details for: CampaignCompanyNameEvalConvertResults
Command: Open Page Init Details for: AIAssistantConfigAIAssistantFileListInitReport
Command: Open Workflow Details for: CampaignCompanyNameEvalConvertResults
Command: Open Page Init Details for: AIAssistantConfigAIAssistantFileListInitReport
Command: Open Workflow Details for: CampaignCompanyNameEvalConvertResults
Command: Open Workflow Details for: CampaignCompanyNameEvalConvertResults
Command: Open Workflow Details for: CampaignCompanyNameEvalConvertResults
Command: Open Workflow Details for: CampaignCompanyNameEvalProcess
Command: Open Workflow Details for: CampaignCompanyNameEvalConvertResults
Command: Open Workflow Details for: CampaignCompanyNameEvalConvertResults

 
 2 0 2 5 - 0 1 - 2 8   -   C O M M A N D :   T e s t   a n d   d e b u g   G e n e r a l   F l o w   b r o w s e   b u t t o n   f u n c t i o n a l i t y   a f t e r   c o m p i l a t i o n 
 S T A T U S :   I N   P R O G R E S S   
 I S S U E :   U s e r   r e p o r t e d   ' n o t h i n g   h a p p e n s   o n   c l i c k   o f   b u t t o n '   f o r   G e n e r a l   F l o w   d e t a i l s   v i e w   i n p u t   c o n t r o l s   t a b   s o u r c e O b j e c t N a m e   b r o w s e   b u t t o n 
 I N V E S T I G A T I O N : 
 1 .     B r o w s e   b u t t o n   H T M L   t e m p l a t e   e x i s t s   i n   p a r a m s L i s t T e m p l a t e . j s 
 2 .     M o d a l   t e m p l a t e s   c r e a t e d   ( d a t a O b j e c t S e a r c h M o d a l T e m p l a t e . j s   &   d a t a O b j e c t S e a r c h M o d a l F u n c t i o n a l i t y . j s ) 
 3 .     C l i c k   e v e n t   h a n d l i n g   i m p l e m e n t e d   i n   c l i e n t S c r i p t T e m p l a t e . j s   w i t h   d e b u g g i n g 
 4 .     B u t t o n   s t a t e   m a n a g e m e n t   a d d e d   ( i n i t i a l i z a t i o n   a n d   c h e c k b o x   c h a n g e   h a n d l e r s ) 
 5 .     W e b p a c k   c o m p i l a t i o n   s u c c e s s f u l   -   a l l   f i l e s   i n t e g r a t e d 
 N E X T   S T E P S :   T e s t   a c t u a l   b u t t o n   f u n c t i o n a l i t y   i n   r u n n i n g   e x t e n s i o n   t o   v e r i f y   c l i c k   h a n d l i n g   a n d   m o d a l   c r e a t i o n 
 D E B U G G I N G   S T A T U S :   C o n s o l e   l o g g i n g   e n a b l e d   f o r   b u t t o n   c l i c k s ,   s t a t e   c h a n g e s ,   a n d   m o d a l   o p e r a t i o n s 
 
 
 
 2 0 2 5 - 0 1 - 2 8   -   C O M M A N D :   C r e a t e   p r o p e r   G e n e r a l   F l o w   o u t p u t   v a r i a b l e s   t e m p l a t e   i n d e p e n d e n t   o f   P a g e   I n i t 
 S T A T U S :   C O M P L E T E D   '
 I S S U E :   G e n e r a l   F l o w   o u t p u t   v a r i a b l e s   t a b   w a s   u s i n g   P a g e   I n i t   t e m p l a t e   v i a   r e q u i r e ( ) ,   c r e a t i n g   p r o b l e m a t i c   d e p e n d e n c y 
 S O L U T I O N :   C r e a t e d   i n d e p e n d e n t   G e n e r a l   F l o w   o u t p u t   v a r i a b l e s   i m p l e m e n t a t i o n 
 A R C H I T E C T U R E :   R e m o v e d   d e p e n d e n c y   o n   P a g e   I n i t ,   c r e a t e d   s e l f - c o n t a i n e d   G e n e r a l   F l o w   o u t p u t   v a r i a b l e s   s y s t e m 
 F I L E S   C R E A T E D / M O D I F I E D : 
 -   s r c / w e b v i e w s / g e n e r a l F l o w / c o m p o n e n t s / t e m p l a t e s / o u t p u t V a r s T a b l e T e m p l a t e . j s :   C o m p l e t e   r e w r i t e   -   r e m o v e d   P a g e   I n i t   d e p e n d e n c y ,   a d d e d   p r o p e r   G e n e r a l   F l o w   s c h e m a - b a s e d   i m p l e m e n t a t i o n   w i t h   s o u r c e O b j e c t N a m e   b r o w s e   b u t t o n 
 -   s r c / w e b v i e w s / g e n e r a l F l o w / h e l p e r s / f o r m D a t a H e l p e r . j s :   N E W   F I L E   -   f o r m a t L a b e l   u t i l i t y   f u n c t i o n   f o r   G e n e r a l   F l o w   ( c o p i e d   f r o m   P a g e   I n i t   f o r   i n d e p e n d e n c e ) 
 -   s r c / w e b v i e w s / g e n e r a l F l o w / c o m p o n e n t s / t e m p l a t e s / c l i e n t S c r i p t T e m p l a t e . j s :   A d d e d   o u t p u t   v a r i a b l e s   b r o w s e   b u t t o n   s t a t e   m a n a g e m e n t   ( i n i t i a l i z a t i o n   a n d   c h e c k b o x   c h a n g e   h a n d l e r s ) 
 S C H E M A :   U s e s   o b j e c t W o r k f l o w O u t p u t V a r   s c h e m a   p r o p e r t i e s   i n   a l p h a b e t i c a l   o r d e r :   b u t t o n N a v U R L ,   b u t t o n O b j e c t W F N a m e ,   b u t t o n T e x t ,   c o n d i t i o n a l V i s i b l e P r o p e r t y N a m e ,   d e f a u l t V a l u e ,   f K O b j e c t N a m e ,   i s A u t o R e d i r e c t U R L ,   i s F K ,   i s F K L o o k u p ,   i s H e a d e r T e x t ,   i s I g n o r e d ,   i s L a b e l V i s i b l e ,   i s L i n k ,   i s V i s i b l e ,   l a b e l T e x t ,   s o u r c e O b j e c t N a m e ,   s o u r c e P r o p e r t y N a m e ,   s q l S e r v e r D B D a t a T y p e ,   s q l S e r v e r D B D a t a T y p e S i z e 
 B R O W S E   B U T T O N :   s o u r c e O b j e c t N a m e   f i e l d s   n o w   h a v e   b r o w s e   b u t t o n s   w i t h   p r o p e r   s t a t e   m a n a g e m e n t   a n d   e v e n t   h a n d l i n g   f o r   b o t h   i n p u t   c o n t r o l s   a n d   o u t p u t   v a r i a b l e s   t a b s 
 I M P A C T :   E l i m i n a t e s   a r c h i t e c t u r a l   d e p e n d e n c y ,   e n s u r e s   b r o w s e   b u t t o n s   w o r k   c o n s i s t e n t l y   a c r o s s   b o t h   t a b s ,   i m p r o v e s   m a i n t a i n a b i l i t y 
 B U I L D   S T A T U S :   R e a d y   f o r   t e s t i n g 
 
 Command: Open Page Init Details for: AIAssistantConfigAIAssistantFileListInitReport
Command: Open Page Init Details for: AIAssistantConfigAIAssistantFileListInitReport
Command: Open Page Init Details for: AIAssistantFileConfigDetailsInitReport
Command: Open Page Init Details for: AIATMessageConfigDetailsInitReport
Command: Open Page Init Details for: CampaignAdminDetailsInitReport
Command: Open Page Init Details for: CTWEmailConfigDetailsInitReport
Command: Open Page Init Details for: AIAssistantConfigAIAssistantFileListInitReport
=======
2025-08-31 - Enhanced JSON validation error handling and user feedback
Status: ✅ COMPLETED
Architecture: Enhanced ModelDataProvider.validateJson() to return detailed validation results including specific error paths and messages. Updated ModelService.loadFile() to show user-friendly error dialogs with option to view detailed validation errors. Improved error messages to show exactly where JSON validation fails, making debugging much easier.
Files: src/data/models/ModelDataProvider.ts, src/services/modelService.ts
>>>>>>> daff75f6

2025-01-27 - COMMAND: Replace general flow button column modal select list with textbox and browse button
STATUS: COMPLETED ✅
ISSUE: Add General Flow Button Column modal uses a select list dropdown instead of textbox with browse button like the destination modal
SOLUTION: Replaced select list with textbox and browse button pattern, created general flow search modal components
ARCHITECTURE: Created modal components following the same pattern as page search modal for consistency
FILES CREATED:
- src/webviews/reports/components/templates/generalFlowSearchModalTemplate.js: NEW FILE - General flow search modal HTML template
- src/webviews/reports/components/templates/generalFlowSearchModalFunctionality.js: NEW FILE - General flow search modal JavaScript functionality
FILES CHANGED:
- src/webviews/reports/components/templates/addGeneralFlowButtonColumnModalTemplate.js: Replaced select list with textbox and browse button using control-with-button pattern
- src/webviews/reports/components/templates/addGeneralFlowButtonColumnModalFunctionality.js: Updated to handle textbox input instead of select, added browse button click handler, removed old populate functions
- src/webviews/reports/components/templates/clientScriptTemplate.js: Added imports for new modal components, included template functions and functionality, updated message handler for modal population
TECHNICAL NOTES: General flow modal now follows same UI pattern as destination modal with textbox + browse button. Browse button opens search modal with filtering capability. Data attributes are preserved for column generation.<|MERGE_RESOLUTION|>--- conflicted
+++ resolved
@@ -162,7 +162,7 @@
 
 ---
 
-<<<<<<< HEAD
+
 2025-01-24  FOLLOW-UP COMPREHENSIVE REVIEW CYCLE 2 (General Flow vs Page Init Consistency)
 - Command: "repeat until no changes are necessary... review all buttons and modals on the page init details view. compare each to the corresponding button and modal on the general flow details view. the page init view is correct"
 - Issue: Additional inconsistencies discovered during second review cycle
@@ -273,13 +273,14 @@
 Command: Open Page Init Details for: AIATMessageConfigDetailsInitReport
 Command: Open Page Init Details for: CampaignAdminDetailsInitReport
 Command: Open Page Init Details for: CTWEmailConfigDetailsInitReport
-Command: Open Page Init Details for: AIAssistantConfigAIAssistantFileListInitReport
-=======
+
 2025-08-31 - Enhanced JSON validation error handling and user feedback
 Status: ✅ COMPLETED
 Architecture: Enhanced ModelDataProvider.validateJson() to return detailed validation results including specific error paths and messages. Updated ModelService.loadFile() to show user-friendly error dialogs with option to view detailed validation errors. Improved error messages to show exactly where JSON validation fails, making debugging much easier.
 Files: src/data/models/ModelDataProvider.ts, src/services/modelService.ts
->>>>>>> daff75f6
+
+
+Command: Open Page Init Details for: AIAssistantConfigAIAssistantFileListInitReport
 
 2025-01-27 - COMMAND: Replace general flow button column modal select list with textbox and browse button
 STATUS: COMPLETED ✅
