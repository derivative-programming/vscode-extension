<<<<<<< HEAD
Command: Object Hierarchy diagram update - Focus on search textbox when opened

2025-06-15: Added focus to search textbox when Object Hierarchy diagram opens
- Modified src/webviews/hierarchyView.js to add focus() call to search input
- Added `document.getElementById('search').focus();` in initDiagram() function after event listeners
- This ensures the cursor is automatically placed in the search box when the hierarchy view opens
- Minimal change of 3 lines added, no deletions
- Change is applied after all initialization is complete for best user experience
=======
Command: Add User Story modal update - focus on story text textbox when opening modal

2025-12-20: Enhanced Add User Story modal to automatically focus on story text textarea
- Modified src/webviews/userStoriesView.js line 904 to add storyTextInput.focus() after modal display
- Follows existing pattern from modelAIProcessingView.js where input focus is set on modal open  
- Minimal change: Added single line of code to improve user experience
- Focus is set after modal display to ensure proper cursor placement
- Created test case to verify focus functionality works correctly
- Linting and compilation successful with no new issues
>>>>>>> e10cdade

Command: Data object details view settings tab - make parent object name textbox read-only

2025-06-14: Fixed parent object name textbox to be truly read-only in data object details view settings tab
- Modified src/webviews/objects/components/templates/settingsTabTemplate.js
- Added explicit check: `const isParentObjectName = key === "parentObjectName"`
- Enhanced readonly attribute to ensure it's always applied: `readonly disabled`
- Fixed JavaScript in src/webviews/objects/components/scripts/saveSubmitHandlers.js that was overriding readonly
- Added condition to prevent parentObjectName field from being made editable: `if (key !== 'parentObjectName')`
- This ensures the parentObjectName textbox is always readonly regardless of property existence or checkbox state
- Implementation now prevents any modification of parent object relationships in both HTML and JavaScript

Command: Report details view - add column modal update

2025-12-20: Created add column modal similar to add data object property modal
- Created addColumnModalTemplate.js with single/bulk column addition tabs
- Integrated modal functionality directly into clientScriptTemplate.js for browser execution
- Updated add column button to use new modal instead of existing edit modal
- Added validation for Pascal case column names and uniqueness checking
- Modal focuses on essential fields: name (required) and headerText (optional, auto-generated)
- Maintains separation from existing edit column functionality
- Added createAddColumnModal function with tab switching, validation, and event handling
- Files created: addColumnModalTemplate.js, addColumnModalFunctionality.js (kept for reference)
- Files modified: detailsViewGenerator.js, mainTemplate.js, clientScriptTemplate.js
- All changes compiled successfully and passed linting

 
2025-06-14: Make the 'Parent Object Name' textbox read-only in data object details view settings tab
- Modified src/webviews/objects/components/templates/settingsTabTemplate.js
- Added logic to make parentObjectName field always readonly regardless of property existence
- Added isReadonly variable that checks (!propertyExists || key === "parentObjectName")
- Comprehensive testing confirmed all scenarios work: existing value, missing property, null value, empty string
- Other fields remain unaffected (description, name still editable when appropriate)
- Minimal change: 3 lines added, 1 line removed, net +2 lines
- Compilation and linting successful with no new issues
 
 
 
 
2025-01-14: Add property validation - add property name length limit of 100 characters
- Added length validation to validatePropertyName function in propertyModalFunctionality.js
- Validation now checks if property name exceeds 100 characters and returns appropriate error
- Works for both single property addition and bulk property addition modes
- Updated validation order: Empty → Length → Format → Uniqueness
- Created isolated test cases to verify the 100 character limit enforcement
- Updated ai-agent-architecture-notes.md to document the validation enhancement
- Minimal changes: 3 lines added, 0 lines deleted
   

2025-06-14: Add object selection in tree view after creating data objects via wizard
- Added selectDataObject method to JsonTreeDataProvider to select objects by name
- Registered appdna.selectDataObject command in registerCommands.ts
- Modified addObjectWizardView.js to call tree selection after object creation  
- Tree selection expands DATA OBJECTS section and selects the newly created object
- Added 300ms delay to allow tree refresh before selection
- Verified compilation and basic functionality with mock tests
- Minimal changes: ~50 lines added across 3 files, 0 lines deleted
 
2025-06-14: Fix button name validation to disallow numbers in report details view
- Updated validation regex from /^[a-zA-Z][a-zA-Z0-9]*$/ to /^[a-zA-Z]+$/ (alpha only)
- Changed error message to "Button name must contain only letters (no numbers or spaces)"
- Modal note already correctly stated "Alpha characters only" requirement
- Verified validation with comprehensive test cases (valid/invalid names)
- Built and tested successfully - no compilation errors
- Minimal change: 2 lines modified in clientScriptTemplate.js
 
2025-01-XX: Add maximum length validation (100 characters) to data object wizard name
- Added max length validation to validateName case in addObjectWizardView.js
- Validation triggers before other format checks (after empty check)
- Updated UI input note to inform users about 100 character limit
- Tested validation logic with standalone test covering edge cases
- Verified compilation, linting, and no existing functionality broken
- Minimal changes: 11 lines added, 1 line modified in single file
 
- Files modified: jsonTreeDataProvider.ts, registerCommands.ts, addObjectWizardView.js

2025-12-24: Add Help view with GitHub links and issue reporting information
- Created src/webviews/helpView.js with help content and GitHub repository links
- Added showHelpView command registration in registerCommands.ts
- Added help command definition in package.json with question mark icon
- Added help button to tree view positioned to the left of welcome button (navigation@-1)
- Help view includes:
  - Link to GitHub repository for learning more
  - Information about logging issues on GitHub with direct link
  - Quick tips for using the extension
- Minimal changes: 1 new file created, small additions to existing files
- Files modified: src/webviews/helpView.js (new), src/commands/registerCommands.ts, package.json


2025-06-08: Add public repository links to Welcome and Login views
- Added footer section with GitHub repository link to welcomeView.js  
- Added footer section with GitHub repository link to loginView.ts
- Added consistent CSS styling for footer using VS Code theme variables
- Repository link (https://github.com/derivative-programming/vscode-extension) opens in new tab
- Verified changes compile successfully and pass linting
- Created custom test to validate footer links are properly included
- Minimal changes: 20 lines added to each file, 0 lines deleted
- Files modified: welcomeView.js, loginView.ts

2025-01-20: Add refresh button to Object Hierarchy Diagram view
- Added refresh button to the toolbar with codicon refresh icon in hierarchyView.js
- Added event listener for refresh button click
- Added refreshDiagram function that sends 'refreshDiagram' message to extension
- Added message handler case in extension to reload fresh data and update webview
- Follows existing pattern used by other views for refresh functionality
- Verified build compiles successfully
- Minimal changes: 17 lines added to hierarchyView.js, 0 lines deleted
- Files modified: hierarchyView.js
 
2024-12-20: Fixed move button states not updating after move operations in report details view
- Issue: Move up/down buttons' enabled/disabled states were not being updated after move operations
- Root cause: updateMoveButtonStates() function was not called after moveListItem() and reverseList() operations
- Solution: Added calls to updateMoveButtonStates() after selection changes in both functions
- Files modified: src/webviews/reports/components/templates/clientScriptTemplate.js (6 lines added)
- Result: Move buttons now correctly enable/disable based on the new position after moves
- Verified: Build successful, lint clean, minimal surgical change
 

2025-06-08: Implemented Move Up and Move Down buttons for report details view
- Added Move Up/Down buttons to columns, buttons, and parameters tabs list views
- Implemented client-side moveListItem() function to handle UI updates and messaging
- Added message handlers (moveColumn, moveButton, moveParam) in reportDetailsView.js
- Added array manipulation functions to reorder items in model arrays
- Added CSS styles for button layout and disabled states
- Added button state management to disable buttons when not applicable
- Created comprehensive tests to validate all functionality
- Files modified: mainTemplate.js, clientScriptTemplate.js, reportDetailsView.js, detailsViewStyles.js 

2025-12-20: Updated property modal to use Pascal case instructions instead of placeholder text
- Removed placeholder text from property name input field and bulk add textarea
- Added field-note divs with Pascal case instructions and example (ToDoItem)
- Added CSS styling for field-note class with appropriate VS Code theming
- Instructions specify no spaces allowed and alpha characters only
- Files modified: propertyModalTemplate.js, detailsViewStyles.js

Command: Fix unsaved changes flag when adding properties to data objects
- Added propertyAdded event dispatch in addNewProperty function to trigger model update
- Leverages existing event handler that calls updateModel command which marks unsaved changes
- Minimal change: one line added to dispatch CustomEvent('propertyAdded')
- Files modified: propertyManagement.js
 

2025-12-19: Updated data object wizard per issue requirements
- Removed "PascalCase name" placeholder from step 3 object name input field
- Added guidance note below input: "Use PascalCase naming (example: ToDoItem). No spaces allowed. Alpha characters only."
- Added CSS styling for input note with VS Code theming (.input-note class)
- Imported showObjectDetails function from objectDetailsView 
- Modified object creation success handler to open Data Object Details view for newly created object
- File modified: src/webviews/addObjectWizardView.js
Command: add data object wizard update


Command: Expand all top level tree items in the AppDNA tree view

2025-01-17: Added step 8 to welcome view workflow
- Added new workflow step 8: "Manual Model Editing"
- Step description: "Manually make any changes you like to the model, then go back to step 4."
- Added workflow note explaining how to use AppDNA tree view or directly edit JSON file
- Creates iterative workflow where users can manually edit model and re-run AI processing
- Files modified: welcomeView.js

2025-01-06: Implemented Reverse buttons for report details view
- Added Reverse buttons to columns, buttons, and parameters tabs list views
- Implemented client-side reverseList() function to handle UI updates and messaging
- Added message handlers (reverseColumn, reverseButton, reverseParam) in reportDetailsView.js
- Added array reverse functions (reverseColumnArray, reverseButtonArray, reverseParamArray) to reverse model arrays
- Follows existing patterns for minimal changes without modifying working functionality
- Files modified: mainTemplate.js, clientScriptTemplate.js, reportDetailsView.js
Command: Expand all top level tree items in the AppDNA tree view
Command: Expand all top level tree items in the AppDNA tree view
Command: Expand all top level tree items in the AppDNA tree view
Command: Expand all top level tree items in the AppDNA tree view

Command: In the report details view report button tab on add button modal do not allow numbers in a button name

June 14, 2025: Update button name validation in report details view to prevent numbers in button names
- Modified validateButtonName function in src/webviews/reports/components/templates/clientScriptTemplate.js
- Changed regex from /^[a-zA-Z][a-zA-Z0-9]*$/ to /^[a-zA-Z][a-zA-Z]*$/ to only allow letters
- Updated validation error message to reflect the new requirement

2025-06-14: Fixed display issues with 'add column' modal on report details page column tab
- Fixed close button class from 'close-button' to 'close' to match existing CSS
- Added grid-container and action-buttons divs for proper modal layout structure
- Enhanced modal CSS with flexbox centering, max-width/height, and scroll support
- Updated clientScriptTemplate.js and addColumnModalFunctionality.js for correct close button selector
- Added missing grid-container styles and improved textarea styling in detailsViewStyles.js
- Modal now displays properly with consistent VS Code theme styling and responsive behavior
- All changes compiled successfully without errors

2025-06-14: Updated the report details view 'add column' modal to match the object details view 'add property' modal design and functionality
- Modified src/webviews/reports/components/templates/addColumnModalTemplate.js:
  * Changed close button class from "close" to "close-button" to match object modal
  * Removed "modal-title" class and action-buttons wrapper for cleaner structure
  * Simplified form structure to match object modal layout
  * Added character limit information to field notes (maximum 100 characters)
- Modified src/webviews/reports/components/templates/clientScriptTemplate.js:
  * Updated close button selector from ".close" to ".close-button"
  * Updated modal HTML template to match new structure
  * Added character limit validation (100 characters max) to validateColumnName function
  * Updated field notes to include character limit information
- Modified src/webviews/reports/components/templates/addColumnModalFunctionality.js:
  * Added character limit validation for consistency (even though not currently used)
- Modified src/webviews/reports/styles/detailsViewStyles.js:
  * Added .close-button and .close-button:hover styles to match .close styles
  * Ensures both close button class names work with the same styling
- The modal now has consistent styling, validation, and functionality with the object property modal
- Both modals support single and bulk add operations with proper validation and user feedback

Command: 'Header Text:' property shouldnt be in the 'add column' modal

2025-06-14: Removed the 'Header Text:' property from the 'add column' modal to simplify it and match the object 'add property' modal design
- Modified src/webviews/reports/components/templates/addColumnModalTemplate.js:
  * Removed the Header Text input field and its associated form-row
  * Removed the field note explaining header text usage
  * Simplified the modal to only have Column Name input like the object property modal
- Modified src/webviews/reports/components/templates/clientScriptTemplate.js:
  * Removed Header Text field from the inline HTML template
  * Updated addSingleColumn event handler to not try to get headerText input value
  * Changed logic to always auto-generate header text from column name using generateHeaderText()
- Modified src/webviews/reports/components/templates/addColumnModalFunctionality.js:
  * Updated for consistency (even though not currently used)
  * Removed header text input handling and made it auto-generate only

Command: the label, textbox, and note text are on the same line on both the single column tab and bulk add columns tab. They should be vertical, one over the other

2025-06-14: Fixed the layout of the add column modal so label, textbox, and note text are stacked vertically instead of appearing on the same line
- Modified src/webviews/reports/components/templates/addColumnModalTemplate.js:
  * Restructured the form-row divs to have proper vertical layout
  * Ensured labels, inputs, and field notes are properly stacked
- Added proper CSS styling through existing form layout classes
- Both single column and bulk add tabs now display elements vertically in the correct order:
  1. Label at top
  2. Input field in middle  
  3. Field note at bottom

Command: The 'add filter' modal should work similar to the 'add column' modal

2025-06-14: Making the 'add filter' modal work similar to the 'add column' modal with consistent design and functionality
  * Created template file for add filter modal, similar to add column modal
  * Both modals now use consistent styling and tab structure
  * Single vs bulk add functionality matches between modals
  * Validation logic is consistent between column and filter modals
  * Field notes and error handling work the same way
- Modified src/webviews/reports/components/templates/addParamModalTemplate.js:
  * Updated to match add column modal structure with tabs
  * Changed from "Add Parameter" to "Add Filter" to match UI terminology
  * Made single vs bulk add functionality consistent
  * Added proper validation error containers
- Modified related functionality files to support the new modal structure
- Add filter modal now has consistent design and functionality with add column modal

June 14, 2025 - User asked: "when a user adds a column by using the 'add column' modal, what happens?"

June 14, 2025 - User observed: "seems like it should be adding the new column to the model in memory first and then reload the view"

Analysis revealed current flow issue:
- Current: Frontend updates UI → Backend updates model → Only tree view refreshes
- Problem: Webview doesn't reload, so new column not visible in table until manual refresh
- Recommended: User submits → Backend updates model → Backend reloads entire webview with updated data
- This ensures model is single source of truth and UI stays synchronized

June 14, 2025 - User said: "implement this" (referring to proper add column flow)

2025-06-14: ✅ IMPLEMENTED proper add column flow where model is updated first and view reloads
- Modified src/webviews/reports/reportDetailsView.js:
  * Updated updateModelDirectly() function to accept panel parameter and reload webview
  * Added schema loading and view regeneration after model update
  * Modified updateModel message handler to pass panel reference
  * Now backend updates model THEN regenerates entire webview HTML
- Modified src/webviews/reports/components/templates/clientScriptTemplate.js:
  * Updated addNewColumn() function to not modify frontend state
  * Changed to send updateModel command and let backend handle UI updates
  * Updated inline modal handlers for both single and bulk column operations
  * Removed immediate UI updates (dropdown, currentColumns array modifications)
- Modified src/webviews/reports/components/templates/addColumnModalFunctionality.js:
  * Updated single column handler to rely on backend for UI updates
  * Fixed bulk column handler to send all columns in one operation
  * Removed frontend UI manipulation, let backend reload view instead

**New Flow Implemented**:
1. User submits column via modal (frontend)
2. Frontend sends updateModel command to backend (no local UI changes)
3. Backend updates model in memory first (single source of truth)
4. Backend regenerates and reloads entire webview with updated model data
5. User immediately sees new column in all views (dropdown, table, etc.)

June 14, 2025 - User reported: "the button on the modal to 'add column' does nothing"

Investigating modal button functionality issue...

2025-06-14: 🐛 FIXED - Add column modal button not working
- **Root Cause**: Event listeners were being attached before modal DOM was ready, and using global selectors instead of modal-scoped selectors
- **Issues Found**:
  1. Event listeners attached immediately after creating modal, but before DOM was fully ready
  2. Using `document.getElementById()` instead of `modal.querySelector()` - elements not found in global scope
  3. Functions defined inside event listener scope but needed in modal scope
- **Fix Applied**:
  * Modified createAddColumnModal() in clientScriptTemplate.js to use proper timing
  * Created separate attachModalEventListeners() function called after modal is shown
  * Changed all `document.getElementById()` to `modal.querySelector()` for proper scoping
  * Moved validation and helper functions inside attachModalEventListeners for proper scope
  * Event listeners now properly find modal elements and execute correctly
- **Result**: Add Column button now works properly, can add single and bulk columns with immediate view refresh

June 14, 2025 - User reported: "it looks like the tab is changed to 'settings' Can it stay on the columns tab if im adding a column?"

Issue: After adding column, view reloads but switches to default 'Settings' tab instead of staying on 'Columns' tab.
Need to preserve active tab state during view reload.

2025-06-14: ✅ FIXED - Tab preservation when adding columns
- **Issue**: After adding column, view reloaded but switched to default 'Settings' tab instead of staying on 'Columns' tab
- **Root Cause**: View regeneration always defaults to first tab (Settings) without preserving user's current tab state
- **Solution Implemented**:
  1. **Frontend Changes**: Modified addNewColumn() function to detect current active tab and send preserveTab parameter
  2. **Backend Changes**: Updated updateModelDirectly() to handle preserveTab parameter and send restoreTab message after view reload
  3. **Tab Restoration**: Added message listener and restoreActiveTab() function to client script for tab restoration
- **Technical Details**:
  * Frontend detects active tab using `document.querySelector('.tab.active').getAttribute('data-tab')`
  * Backend sends restoreTab message with 100ms delay after HTML regeneration
  * Client script listens for restoreTab message and restores correct tab state
  * Works for both single column and bulk column additions
- **Files Modified**:
  * clientScriptTemplate.js: Added tab detection, message listener, and restoration function
  * reportDetailsView.js: Added preserveTab handling and restoreTab message sending
- **Result**: Users stay on Columns tab when adding columns, maintaining better UX flow

June 15, 2025 - User asked: "why the delay on preserving the tab?"

**Answer about the delay**:
The 100ms delay was needed because:
1. `panel.webview.html = ...` triggers async DOM update in VS Code
2. If restoreTab message sent immediately, DOM elements might not exist yet
3. `document.querySelector()` would fail to find tab elements

**Improved Implementation**:
- Removed backend setTimeout delay
- Added client-side retry logic in restoreActiveTab()
- Tries immediately first, then retries after 50ms if elements not found
- More robust and responsive than fixed 100ms delay
- Handles timing issues at the client side where DOM state can be checked

June 15, 2025 - User requested: "The 'add filter' modal should work similar to this 'add column' modal"

Implementing add filter modal with same functionality as add column modal:
- Proper model updating (backend first, then view reload)
- Tab preservation (stay on Filters tab after adding)
- Same validation and user experience patterns

2025-06-15: ✅ IMPLEMENTED - Add filter modal improvements to match add column modal
- **Updated addNewParam() function**:
  * Changed from updating frontend state to sending backend updates first
  * Added tab preservation (preserveTab parameter) to stay on Filters tab
  * Removed frontend UI manipulation (dropdown updates, currentParams array mods)
  * Now follows same pattern as improved addNewColumn()
- **Updated createAddParamModal() function**:
  * Restructured to use proper timing with attachParamModalEventListeners()
  * Changed from document.getElementById() to modal.querySelector() for scoped element selection
  * Fixed event listener attachment timing issues
  * Added proper bulk parameter handling with single backend update
- **Improvements Applied**:
  * Model-first approach: backend updates model, then reloads view
  * Tab preservation: users stay on Filters tab when adding filters
  * Proper validation and error handling
  * Single vs bulk add functionality works correctly
  * Immediate visual feedback through view reload
- **Result**: Add filter modal now works identically to add column modal with same UX patterns and reliability

Command: Refactor add button modal to match improved add column/filter pattern

June 15, 2025 - User requested: "now refactor the add button modal to follow the same backend-first pattern as the column and filter modals, but without bulk add functionality"

Implementing add button modal improvements to match add column and add filter modals:
- Update to backend-first approach (model updates first, then view reload)
- Add tab preservation (stay on Buttons tab after adding)
- Remove frontend state manipulation (no currentButtons array updates)
- Remove bulk add functionality (single add only)
- Follow same UX patterns as improved column/filter modals

Current Issues with Add Button Modal:
1. Updates frontend state directly (currentButtons.push)
2. Manually updates UI elements (buttonsList dropdown)
3. Doesn't preserve active tab after model update
4. Uses older event pattern (custom events) instead of newer modal pattern

Target Implementation:
- addNewButton() function should only send updateModel command to backend
- Include preserveTab parameter to stay on Buttons tab
- Remove direct UI manipulation - let backend reload view
- Use same modal creation pattern as addColumnModal and addParamModal
- Single button add only (no bulk functionality needed)

2025-06-15: ✅ IMPLEMENTED - Add button modal refactored to match improved column and filter patterns

**Changes Applied**:
- **Updated addNewButton() function**:
  * Changed from updating frontend state to sending backend updates first  
  * Added tab preservation (preserveTab parameter) to stay on Buttons tab
  * Removed frontend UI manipulation (buttonsList dropdown updates, currentButtons array mods)
  * Now follows same backend-first pattern as improved addNewColumn() and addNewParam()
- **Created new Add Button modal system**:
  * Added getAddButtonModalHtml() function with simple single-button-add UI (no bulk functionality)
  * Created createAddButtonModal() function following same pattern as column/param modals
  * Added attachButtonModalEventListeners() with proper scoped event handling
  * Includes validation for Pascal case, alpha-only, uniqueness, and 100-char limit
- **Removed legacy modal handling**:
  * Removed old validateButtonName() function (duplicate)
  * Removed addButtonRequested custom event listener pattern
  * Replaced add button click handler to use new createAddButtonModal()
- **Result**: Add button modal now works identically to add column and add filter modals:
  * Model-first approach: backend updates model, then reloads view
  * Tab preservation: users stay on Buttons tab when adding buttons  
  * Proper validation and error handling
  * Single button add functionality (no bulk needed as requested)
  * Immediate visual feedback through view reload
  * No frontend state divergence issues

**Technical Implementation Details**:
- Button modal template embedded in clientScriptTemplate.js like column/param templates
- Uses same modal creation pattern with setTimeout for DOM readiness
- Event listeners scoped to modal instance using modal.querySelector() 
- Validation function local to modal scope to access currentButtons data
- Follows exact same UX flow: user submits → backend updates model → view reloads → tab restored

**Files Modified**:
- clientScriptTemplate.js: Added getAddButtonModalHtml(), createAddButtonModal(), attachButtonModalEventListeners()
- clientScriptTemplate.js: Updated addNewButton() to backend-first pattern
- clientScriptTemplate.js: Removed legacy event handling code
- Created addButtonModalTemplate.js: Standalone template file (for reference, embedded version used)

**Compilation**: TypeScript compilation successful with no errors

All three modals (add column, add filter, add button) now follow the same robust, backend-first pattern with tab preservation and consistent UX.

2025-06-15: Add report wizard functionality with plus icon button on REPORT treeview item. Create 'Add Report Wizard' view with steps for owner data object selection, role selection (if Role data object exists), visualization type selection, target data object selection (for grid), report name and title input. Similar design to Add Data Object Wizard.
Command: startMCPServerCommand
Command: stopMCPServerCommand<|MERGE_RESOLUTION|>--- conflicted
+++ resolved
@@ -1,4 +1,4 @@
-<<<<<<< HEAD
+ 
 Command: Object Hierarchy diagram update - Focus on search textbox when opened
 
 2025-06-15: Added focus to search textbox when Object Hierarchy diagram opens
@@ -7,7 +7,7 @@
 - This ensures the cursor is automatically placed in the search box when the hierarchy view opens
 - Minimal change of 3 lines added, no deletions
 - Change is applied after all initialization is complete for best user experience
-=======
+ 
 Command: Add User Story modal update - focus on story text textbox when opening modal
 
 2025-12-20: Enhanced Add User Story modal to automatically focus on story text textarea
@@ -17,7 +17,7 @@
 - Focus is set after modal display to ensure proper cursor placement
 - Created test case to verify focus functionality works correctly
 - Linting and compilation successful with no new issues
->>>>>>> e10cdade
+ 
 
 Command: Data object details view settings tab - make parent object name textbox read-only
 
