<<<<<<< HEAD
Command: Project settings update - name field label

2025-01-17: ✅ IMPLEMENTED - Project Settings Name Field Label Updates

**Issue**: Update project settings view field labels and ordering
- Change 'Name' setting textbox label to 'Root Namespace' and move under 'Project version number' setting
- Change 'Namespace' setting textbox label to 'Secondary Namespace'

**Solution**: Modified src/webviews/projectSettingsView.js:
1. Updated renderRootSettings() to create custom property ordering placing 'name' after 'projectVersionNumber'
2. Modified createPropertyRow() to handle special case for root 'name' property, displaying "Root Namespace:" label
3. Changed hardcoded namespace name label from "Namespace:" to "Secondary Namespace:"

**Files Changed**:
- src/webviews/projectSettingsView.js

**Testing**: 
- Verified compilation succeeds
- Verified linting passes  
- Created manual test to verify label generation and ordering logic

---
=======
Command: Fix fabrication blueprint catalog view paging buttons

2025-06-21: ✅ IMPLEMENTED - Fixed paging button colors in fabrication blueprint catalog view

**Issue**: Paging buttons were blue (primary style) instead of white (secondary style) like model fabrication view
- Updated CSS in fabricationBlueprintCatalogCommands.ts HTML template
- Changed from var(--vscode-button-background) to var(--vscode-button-secondaryBackground)
- Changed from var(--vscode-button-foreground) to var(--vscode-button-secondaryForeground) 
- Changed from var(--vscode-button-hoverBackground) to var(--vscode-button-secondaryHoverBackground)
- Now matches model fabrication request list view styling
- Only affected paging buttons, not action buttons like refresh button
>>>>>>> 0f52b9c2

Command: Data object view - settings tab update

2025-01-17: ✅ IMPLEMENTED - Data Object Settings Tab Property Updates

**Issue**: Settings tab needed specific properties hidden and 'is lookup' made read-only
- Hide 'is not implemented' setting (isNotImplemented)
- Hide 'is full research database view allowed' setting (isFullResearchDatabaseViewAllowed)
- Hide 'cache individual recs' setting (cacheIndividualRecs) 
- Make 'is lookup' field read-only (isLookup)

**Solution Applied**:
- **Property Hiding**: Extended existing filter logic to exclude the 3 specified properties from appearing in settings tab
- **Read-Only Dropdown**: Modified enum handling to disable `isLookup` dropdown while still showing current value
- **Minimal Changes**: Added only 6 net lines of code following existing patterns

**Technical Implementation**:
- Modified filter condition in `getSettingsTabTemplate()` to hide the 3 properties
- Added `isLookupField` check in enum section to disable the dropdown
- Followed same pattern as existing `parentObjectName` read-only logic
- Preserved all existing functionality for other properties

---

Command: Model fabrication request details modal - close icon fix

2025-06-21: ✅ IMPLEMENTED - Modal Close Button Positioning Fix

**Issue**: Model fabrication request details modal was missing X icon to close the modal
- Close button existed but was not positioned correctly
- Users could not see the X button to close the modal

**Root Cause Analysis**:
- X button (&times;) was already implemented in HTML
- CSS styling was present for .close-button
- Event handler was correctly configured
- Missing `position: relative` on .modal-content parent container
- Absolute positioning of close button required relative positioning context

**Solution Applied**:
- **Minimal Fix**: Added single line `position: relative;` to .modal-content CSS rule
- **Consistency**: Aligned with other modal implementations (modelValidationView.js, modelAIProcessingView.js)
- **No Breaking Changes**: Preserved all existing functionality

**Technical Implementation**:
- Modified .modal-content CSS in src/webviews/modelFabricationView.js
- Added position: relative to enable absolute positioning context
- Verified close button positioning: top: 10px, right: 10px
- Confirmed event handler: closeDetails.onclick hides modal
- Validated with comprehensive tests covering CSS, HTML, and JS functionality

**Files Modified**:
- `src/webviews/objects/components/templates/settingsTabTemplate.js`: Added 8 lines, removed 2 lines (net +6)

**Testing Results**:
- ✅ Build successful (npm run compile)
- ✅ Lint successful (no new issues)
- ✅ Properties hidden completely from settings tab
- ✅ isLookup appears but disabled (read-only)
- ✅ Other properties maintain original behavior

 
Command: add report wizard - step 3 update

2025-01-15: ✅ ENHANCED - Add Report Wizard Step 3 Enter Key and Keyboard Accessibility

**Issue #174**: "add report wizard - step 3 update: on click of enter, if the visualization type is selected, then move to the next step."

**Problem Analysis**: While basic Enter key handling existed, several accessibility and usability issues were discovered:
1. Step 3 lacked focus management - no element received focus when step opened
2. Visualization options were not keyboard accessible (missing tabindex)
3. No keyboard selection support for visualization options
4. Missing focus styles for visual feedback

**Enhanced Solution Applied**:
- **Focus Management**: Added step 3 focus in showStep() function to ensure Enter key works reliably
- **Keyboard Accessibility**: Added tabindex="0" to all .viz-option elements for Tab navigation
- **Keyboard Selection**: Added Space/Enter key handlers to select visualization options via keyboard
- **Visual Feedback**: Added CSS :focus styles for clear keyboard navigation indication
- **Accessibility Compliance**: Follows VS Code accessibility standards and extension guidelines

**Technical Implementation**:
- **Focus Management**: Added step 3 case in showStep() setTimeout block
- **HTML Enhancement**: Added tabindex="0" to grid, DetailTwoColumn, DetailThreeColumn options
- **Event Handlers**: Added keydown listeners supporting Space and Enter for option selection
- **CSS Enhancement**: Added .viz-option:focus styles with VS Code theme variables

**Files Modified**: 
- `src/webviews/addReportWizardView.js` (23 lines added, 3 removed)

**Testing & Validation**:
- Created comprehensive test `/tmp/test-step3-enhanced.html`
- TypeScript compilation: ✅ Success (webpack compiled successfully)
- ESLint: ✅ No new warnings or errors (only pre-existing in xpathUtils.ts)
- Focus behavior: ✅ Step gets focus when opened, enabling Enter key
- Keyboard navigation: ✅ Tab through options, Space/Enter to select
- Visual feedback: ✅ Clear focus indication with outline styles

**User Experience Improvements**:
- Step 3 opens with proper focus enabling immediate Enter key functionality
- Full keyboard navigation support (Tab to options, Space/Enter to select, Enter to proceed)
- Consistent accessibility with other wizard steps and VS Code design patterns
- Clear visual feedback for keyboard users
- Maintains all existing mouse-based functionality

**Accessibility Standards Met**:
- WCAG 2.1 keyboard accessibility guidelines
- VS Code extension accessibility requirements
- Consistent focus management patterns throughout wizard

Command: Add report wizard step 4 focus and enter key handling

2025-01-15: ✅ IMPLEMENTED - Add Report Wizard Step 4 UX improvements

**Issue**: Report wizard step 4 needed focus and enter key handling
- When step 4 opens, focus should be on the 'target data object' dropdown
- On Enter key press, if dropdown has a value selected, move to the next step

**Solution Applied**:
- **Auto-focus on step open**: Added focus management to `showStep()` function with `targetObjectDropdown.focus()` when step 4 is displayed
- **Enter key handling**: Added keydown event listener for Enter key that triggers the "Next" button if a value is selected
- **Smart validation**: Enter key only triggers action when dropdown has a value (follows existing button enabled/disabled logic)
- **Consistent patterns**: Follows same UX patterns as Add Object Wizard and other modals in the application

**Technical Implementation**:
- Modified `showStep()` function to include focus management with setTimeout for proper DOM readiness
- Added keydown event listener for target object dropdown with Enter key detection
- Uses existing validation logic (only proceed if dropdown has value)
- Only triggers button click when a value is selected, preventing accidental navigation

**Files Modified**:
- `src/webviews/addReportWizardView.js`: Added 19 lines of focus and keyboard navigation code

**Implementation Details**:
- Focus is set using setTimeout(100ms) to ensure DOM is ready after step display
- Enter key uses keydown event for dropdown navigation consistency
- Uses existing selectedTargetObject value check for validation
- Follows established patterns from Add Object Wizard step focus management

**Testing Results**:
- TypeScript compilation: ✅ Success
- ESLint: ✅ No warnings
- Focus behavior: ✅ Works correctly (verified with test file)
- Enter key validation: ✅ Respects dropdown selection requirement
- No regressions: ✅ Existing functionality preserved

**User Experience**:
- Step 4 opens with immediate focus on target data object dropdown
- Users can navigate dropdown with keyboard and press Enter without needing mouse
- Enter key gracefully ignored when no value is selected
- Matches behavior patterns of other wizard steps and modals
 
Command: Object Hierarchy search update - Center view without selecting exact matches

2025-06-15: ✅ IMPLEMENTED - Modified Object Hierarchy search behavior per issue #156

**Issue**: Object Hierarchy diagram search needed behavior changes:
- If search textbox value exactly matches an item, move that item to center view but DO NOT select it
- If search partially or exactly matches any item, add light green background to matching items

**Current Behavior**: Exact matches were being selected (blue highlight + details panel shown)
**Required Behavior**: Exact matches should center the view but not be selected

**Solution Applied**:
- **Added centerViewOnNode() function**: New function that smoothly pans the SVG view to center a specific node using D3 zoom transforms
- **Modified exact match handling**: Replaced selectNode() call with centerViewOnNode() for exact matches
- **Removed searchSelected tracking**: Since exact matches are no longer selected, removed unnecessary searchSelected property logic
- **Preserved partial match highlighting**: Light green background for partial/exact matches continues to work unchanged

**Technical Implementation**:
- **File Modified**: src/webviews/hierarchyView.js  
- **Key Changes**:
  * Added centerViewOnNode() function with smooth 500ms transition
  * Calculates SVG viewport center and node position to determine translation needed
  * Uses D3 zoom.transform() to smoothly pan view to center the target node
  * Replaced lines 682-686: `selectNode(exactMatchNode)` → `centerViewOnNode(exactMatchNode)`
  * Removed searchSelected cleanup logic in search clear handler (lines 644-647)
  * Updated comment to reflect new behavior

**User Experience Improvements**:
- **Exact matches**: View smoothly centers on the matched node without triggering selection or details panel
- **Partial matches**: Continue to show light green background highlighting as before
- **Search clearing**: Properly removes all highlights and resets view state
- **Smooth transitions**: 500ms transition duration provides smooth visual feedback

**Code Quality**:
- **Minimal changes**: 24 lines added, 8 lines removed - surgical approach maintained
- **Build successful**: npm run compile passes without errors
- **Lint clean**: No new warnings introduced in modified file
- **No breaking changes**: All existing functionality preserved, only exact match behavior modified

**Testing**: Verified behavior change meets requirements - exact matches center view without selection, partial matches show light green highlighting
 


Command: Add column modal focus and enter key handling

2025-12-20: ✅ IMPLEMENTED - Add column modal UX improvements

**Issue**: Report details view add column modal needed focus and enter key handling
- When modal opens, focus should be on the 'column name' textbox (single column tab)  
- When bulk columns tab opens, focus should be on the 'column name' textbox (bulk columns textarea)
- On Enter key press in single column input, trigger the 'add column' button if it's enabled
- On Enter key press in bulk columns textarea, trigger the 'add columns' button if it's enabled

**Solution Applied**:
- **Auto-focus on modal open**: Added `columnNameInput.focus()` when modal opens (single column tab is active by default)
- **Tab-based focus management**: Added focus handling when switching between tabs:
  - Single Column tab: focuses on "#columnName" input  
  - Bulk Add tab: focuses on "#bulkColumns" textarea
- **Enter key handling for single column**: Added keypress event listener for Enter key that triggers the "Add Column" button if enabled
- **Enter key handling for bulk columns**: Added keydown event listener for Enter key that triggers the "Add Columns" button if enabled, with Shift+Enter allowing new lines
- **Smart validation**: Enter key only triggers action when buttons are not disabled
- **Consistent patterns**: Follows same UX patterns as other modals in the application (property and parameter modals)

**Technical Implementation**:
- Modified `createAddColumnModal()` and `attachModalEventListeners()` functions in `clientScriptTemplate.js`
- Added focus handling in modal display and tab switching logic
- Added keypress event listener for single column input (keypress for text input)
- Added keydown event listener for bulk columns textarea (keydown to properly handle Shift+Enter)
- Uses existing validation functions for consistency
- Only triggers button clicks when buttons are not disabled

**Files Modified**:
- `src/webviews/reports/components/templates/clientScriptTemplate.js`

**Implementation Details**:
- Focus is set using setTimeout to ensure DOM is ready after modal display  
- Enter key uses keypress event for single input, keydown for textarea (to properly handle Shift+Enter)
- Shift+Enter in bulk textarea allows new lines, regular Enter submits
- All changes preserve existing functionality while adding the requested features
- Button clicks are only triggered if buttons are not disabled

Command: Add button modal focus and enter key handling

2025-06-15: ✅ IMPLEMENTED - Add button modal UX improvements

**Issue**: Report details view add button modal needed focus and enter key handling
- When modal opens, focus should be on the 'button name' textbox
- On Enter key press, trigger the 'add button' button if it's enabled

**Solution Applied**:
- **Auto-focus on input**: Added `buttonNameInput.focus()` when modal opens
- **Enter key handling**: Added keypress event listener for Enter key
- **Smart validation**: Enter key only triggers action when input is valid (no validation errors)
- **Consistent patterns**: Follows same UX patterns as other modals in the application

**Technical Implementation**:
- Modified `attachButtonModalEventListeners()` function in `clientScriptTemplate.js`
- Added focus handling after modal is displayed
- Added keypress event listener that respects validation state
- Uses existing `validateButtonName()` function for consistency
- Only triggers `addButton.click()` when input passes validation

**Files Modified**:
- `src/webviews/reports/components/templates/clientScriptTemplate.js`: Added 24 lines, modified 1 line
- Added comprehensive test file to verify functionality works correctly

**Testing Results**:
- TypeScript compilation: ✅ Success
- ESLint: ✅ No new warnings
- Focus behavior: ✅ Works correctly
- Enter key validation: ✅ Respects validation rules
- No regressions: ✅ Existing functionality preserved

**User Experience**:
- Modal opens with immediate cursor focus in button name field
- Users can type and press Enter without needing mouse
- Invalid input gracefully ignored on Enter key
- Matches behavior of other add modals in the application
 
 
Command: report details view - add column modal updates

2025-01-14: ✅ IMPLEMENTED - Focus and Enter key handling for add column modal

**Changes Applied**:
- **Modified src/webviews/reports/components/templates/addColumnModalFunctionality.js**:
  * Added focus handling when modal opens - automatically focuses on column name input (single column tab is active by default)
  * Added focus handling for tab switching - focuses on appropriate input when switching between tabs:
    - Single Column tab: focuses on "columnName" input
    - Bulk Add tab: focuses on "bulkColumns" textarea
  * Added Enter key handling for single column input - Enter key triggers "Add Column" button if enabled
  * Added Enter key handling for bulk columns textarea - Enter submits (Shift+Enter for new lines)
  * Fixed close button selector bug - changed from ".close" to ".close-button" to match template
  * Updated all event listeners to use modal-scoped selectors (modal.querySelector) instead of global document.getElementById for better isolation
  * Added button enabled/disabled checks before triggering clicks

**Implementation Details**:
- Focus is set using setTimeout to ensure DOM is ready after modal display
- Enter key uses keypress event for single input, keydown for textarea (to properly handle Shift+Enter)
- Shift+Enter in bulk textarea allows new lines, regular Enter submits
- All changes preserve existing functionality while adding the requested features
- Button clicks are only triggered if buttons are not disabled

**User Experience Improvements**:
1. **Single Column tab**: Modal opens → cursor in column name input, Enter → submits if valid
2. **Bulk Add tab**: Switch to tab → cursor in textarea, Enter → submits, Shift+Enter → new line
3. **Tab switching**: Always focuses on the appropriate input field
4. **Keyboard-driven workflow**: Users can navigate and submit without mouse

**Testing**: Created manual test file at /tmp/test-column-modal.html to verify focus and keyboard behavior
 
 
Command: Object Hierarchy diagram updates - Enhanced search functionality with exact match focus and partial match highlighting

2025-06-15: Implemented enhanced search functionality for Object Hierarchy diagram
- Modified src/webviews/hierarchyView.js to add exact match focusing and partial match highlighting
- **Exact Match Focus**: When search text exactly matches a node name, that node is automatically selected and focused
- **Partial Match Highlighting**: When search text partially or exactly matches node names, those nodes get light green background
- **Search State Management**: Added proper cleanup of search highlights when search is cleared
- **Updated Functions**:
  * Enhanced searchObjects() function to track exact and partial matches separately
  * Added clearSearchHighlights() function to clean up search state
  * Modified update() function to apply light green highlighting for search matches
  * Updated selectNode() and closeDetailPanel() functions to preserve search highlighting when selecting/deselecting nodes
- **Technical Details**:
  * Uses node.searchHighlight property to track partial matches
  * Uses node.searchSelected property to track if node was selected via search
  * Light green color ('lightgreen') used for partial match highlighting as requested
  * Selection highlighting (blue) takes priority over search highlighting for focused exact matches
  * Search is case-insensitive and works with contains matching
- **Testing**: Created manual test file at /tmp/test-hierarchy-search.html to verify search behavior
- Build and lint successful with no new issues introduced
 
Command: Add User Story modal update - focus on story text textbox when opening modal

2025-12-20: Enhanced Add User Story modal to automatically focus on story text textarea
- Modified src/webviews/userStoriesView.js line 904 to add storyTextInput.focus() after modal display
- Follows existing pattern from modelAIProcessingView.js where input focus is set on modal open  
- Minimal change: Added single line of code to improve user experience
- Focus is set after modal display to ensure proper cursor placement
- Created test case to verify focus functionality works correctly
- Linting and compilation successful with no new issues
 
  
Command: Data object details view settings tab - make parent object name textbox read-only

2025-06-14: Fixed parent object name textbox to be truly read-only in data object details view settings tab
- Modified src/webviews/objects/components/templates/settingsTabTemplate.js
- Added explicit check: `const isParentObjectName = key === "parentObjectName"`
- Enhanced readonly attribute to ensure it's always applied: `readonly disabled`
- Fixed JavaScript in src/webviews/objects/components/scripts/saveSubmitHandlers.js that was overriding readonly
- Added condition to prevent parentObjectName field from being made editable: `if (key !== 'parentObjectName')`
- This ensures the parentObjectName textbox is alwaysreadonly regardless of property existence or checkbox state
- Implementation now prevents any modification of parent object relationships in both HTML and JavaScript

Command: Data object view - add property modal updates

2025-12-19: Implemented focus and Enter key handling for data object view - add property modal

2025-12-20: ✅ IMPLEMENTED - Added lookup items enhancement per issue #182

**Issue**: Object Hierarchy view needed enhancement for lookup items:
- Show lookup items with a light orange color background
- Show legend of light orange color background for lookup items  
- Show checkbox option to hide lookup items
- Lookup data objects have isLookup = true

**Solution Applied**:
- **Added light orange styling**: New `.node.lookup` CSS class with #ffa500 background color
- **Enhanced data structure**: Modified `buildObjectRelationships` to include `isLookup` boolean property
- **Updated node classification**: Modified both CSS class assignment sections to apply lookup styling when `d.data.isLookup` is true
- **Added visual legend**: Shows orange color indicator for lookup items in toolbar
- **Implemented toggle control**: Added "Show Lookup Items" checkbox with `toggleLookupItems` function
- **Added filtering logic**: Hides/shows both lookup nodes and their connecting links based on checkbox state

**Technical Implementation**:
- **File Modified**: src/webviews/hierarchyView.js
- **Key Changes**:
  * Added `.node.lookup` CSS styling with light orange background (#ffa500)
  * Modified `buildObjectRelationships()` to convert isLookup string to boolean
  * Updated CSS class assignment logic in two locations (node enter and node update)
  * Added legend HTML and checkbox control to toolbar
  * Implemented `toggleLookupItems()` function for filtering
  * Added event listener for checkbox changes
- **Lines**: 78 lines added, 1 line removed - surgical approach maintained
- **Build Status**: Compilation successful, no new lint warnings

**User Experience**:
- **Visual Distinction**: Lookup items now have distinctive light orange background
- **Clear Legend**: Visual indicator shows what orange color represents
- **Easy Toggle**: Simple checkbox to hide/show all lookup items at once
- **Complete Filtering**: Both nodes and connecting links are hidden when lookup items are filtered out
- **Priority Handling**: Selected and search highlighting takes priority over lookup styling
- Modified src/webviews/objects/components/templates/propertyModalFunctionality.js
- Added focus on property name textbox when modal opens (single property tab)
- Added focus management when switching between tabs (single/bulk)
- Added Enter key handler for single property input to trigger "Add Property" button
- Added Enter key handler for bulk properties textarea to trigger "Add Properties" button
- Both Enter handlers check if buttons are enabled before clicking
- Implementation follows existing patterns from modelFabricationView.js and modelAIProcessingView.js
- Changes ensure better user experience with keyboard navigation and quick input submission

Command: Report details view - add column modal update

2025-12-20: Created add column modal similar to add data object property modal
- Created addColumnModalTemplate.js with single/bulk column addition tabs
- Integrated modal functionality directly into clientScriptTemplate.js for browser execution
- Updated add column button to use new modal instead of existing edit modal
- Added validation for Pascal case column names and uniqueness checking
- Modal focuses on essential fields: name (required) and headerText (optional, auto-generated)
- Maintains separation from existing edit column functionality
- Added createAddColumnModal function with tab switching, validation, and event handling
- Files created: addColumnModalTemplate.js, addColumnModalFunctionality.js (kept for reference)
- Files modified: detailsViewGenerator.js, mainTemplate.js, clientScriptTemplate.js
- All changes compiled successfully and passed linting

 
2025-06-14: Make the 'Parent Object Name' textbox read-only in data object details view settings tab
- Modified src/webviews/objects/components/templates/settingsTabTemplate.js
- Added logic to make parentObjectName field always readonly regardless of property existence
- Added isReadonly variable that checks (!propertyExists || key === "parentObjectName")
- Comprehensive testing confirmed all scenarios work: existing value, missing property, null value, empty string
- Other fields remain unaffected (description, name still editable when appropriate)
- Minimal change: 3 lines added, 1 line removed, net +2 lines
- Compilation and linting successful with no new issues
 
 
 
 
2025-01-14: Add property validation - add property name length limit of 100 characters
- Added length validation to validatePropertyName function in propertyModalFunctionality.js
- Validation now checks if property name exceeds 100 characters and returns appropriate error
- Works for both single property addition and bulk property addition modes
- Updated validation order: Empty → Length → Format → Uniqueness
- Created isolated test cases to verify the 100 character limit enforcement
- Updated ai-agent-architecture-notes.md to document the validation enhancement
- Minimal changes: 3 lines added, 0 lines deleted
   

2025-06-14: Add object selection in tree view after creating data objects via wizard
- Added selectDataObject method to JsonTreeDataProvider to select objects by name
- Registered appdna.selectDataObject command in registerCommands.ts
- Modified addObjectWizardView.js to call tree selection after object creation  
- Tree selection expands DATA OBJECTS section and selects the newly created object
- Added 300ms delay to allow tree refresh before selection
- Verified compilation and basic functionality with mock tests
- Minimal changes: ~50 lines added across 3 files, 0 lines deleted
 
2025-06-14: Fix button name validation to disallow numbers in report details view
- Updated validation regex from /^[a-zA-Z][a-zA-Z0-9]*$/ to /^[a-zA-Z]+$/ (alpha only)
- Changed error message to "Button name must contain only letters (no numbers or spaces)"
- Modal note already correctly stated "Alpha characters only" requirement
- Verified validation with comprehensive test cases (valid/invalid names)
- Built and tested successfully - no compilation errors
- Minimal change: 2 lines modified in clientScriptTemplate.js
 
2025-01-XX: Add maximum length validation (100 characters) to data object wizard name
- Added max length validation to validateName case in addObjectWizardView.js
- Validation triggers before other format checks (after empty check)
- Updated UI input note to inform users about 100 character limit
- Tested validation logic with standalone test covering edge cases
- Verified compilation, linting, and no existing functionality broken
- Minimal changes: 11 lines added, 1 line modified in single file
 
- Files modified: jsonTreeDataProvider.ts, registerCommands.ts, addObjectWizardView.js

2025-12-24: Add Help view with GitHub links and issue reporting information
- Created src/webviews/helpView.js with help content and GitHub repository links
- Added showHelpView command registration in registerCommands.ts
- Added help command definition in package.json with question mark icon
- Added help button to tree view positioned to the left of welcome button (navigation@-1)
- Help view includes:
  - Link to GitHub repository for learning more
  - Information about logging issues on GitHub with direct link
  - Quick tips for using the extension
- Minimal changes: 1 new file created, small additions to existing files
- Files modified: src/webviews/helpView.js (new), src/commands/registerCommands.ts, package.json


2025-06-08: Add public repository links to Welcome and Login views
- Added footer section with GitHub repository link to welcomeView.js  
- Added footer section with GitHub repository link to loginView.ts
- Added consistent CSS styling for footer using VS Code theme variables
- Repository link (https://github.com/derivative-programming/vscode-extension) opens in new tab
- Verified changes compile successfully and pass linting
- Created custom test to validate footer links are properly included
- Minimal changes: 20 lines added to each file, 0 lines deleted
- Files modified: welcomeView.js, loginView.ts

2025-06-21: Remove command palette note from help view
- Removed the line "Use the command palette (Ctrl+Shift+P) to find AppDNA commands quickly" from the Quick Tips section in helpView.js
- Verified change with comprehensive test to ensure:
  * Command palette note is completely removed
  * All other quick tips remain intact
  * Quick Tips section structure is preserved
- Built and tested successfully - no compilation errors or new linting issues
- Minimal change: 1 line removed from helpView.js
- Files modified: src/webviews/helpView.js

2025-01-20: Add refresh button to Object Hierarchy Diagram view
- Added refresh button to the toolbar with codicon refresh icon in hierarchyView.js
- Added event listener for refresh button click
- Added refreshDiagram function that sends 'refreshDiagram' message to extension
- Added message handler case in extension to reload fresh data and update webview
- Follows existing pattern used by other views for refresh functionality
- Verified build compiles successfully
- Minimal changes: 17 lines added to hierarchyView.js, 0 lines deleted
- Files modified: hierarchyView.js
 
2024-12-20: Fixed move button states not updating after move operations in report details view
- Issue: Move up/down buttons' enabled/disabled states were not being updated after move operations
- Root cause: updateMoveButtonStates() function was not called after moveListItem() and reverseList() operations
- Solution: Added calls to updateMoveButtonStates() after selection changes in both functions
- Files modified: src/webviews/reports/components/templates/clientScriptTemplate.js (6 lines added)
- Result: Move buttons now correctly enable/disable based on the new position after moves
- Verified: Build successful, lint clean, minimal surgical change
 

2025-06-08: Implemented Move Up and Move Down buttons for report details view
- Added Move Up/Down buttons to columns, buttons, and parameters tabs list views
- Implemented client-side moveListItem() function to handle UI updates and messaging
- Added message handlers (moveColumn, moveButton, moveParam) in reportDetailsView.js
- Added array manipulation functions to reorder items in model arrays
- Added CSS styles for button layout and disabled states
- Added button state management to disable buttons when not applicable
- Created comprehensive tests to validate all functionality
- Files modified: mainTemplate.js, clientScriptTemplate.js, reportDetailsView.js, detailsViewStyles.js 

2025-12-20: Updated property modal to use Pascal case instructions instead of placeholder text
- Removed placeholder text from property name input field and bulk add textarea
- Added field-note divs with Pascal case instructions and example (ToDoItem)
- Added CSS styling for field-note class with appropriate VS Code theming
- Instructions specify no spaces allowed and alpha characters only
- Files modified: propertyModalTemplate.js, detailsViewStyles.js

Command: Fix unsaved changes flag when adding properties to data objects
- Added propertyAdded event dispatch in addNewProperty function to trigger model update
- Leverages existing event handler that calls updateModel command which marks unsaved changes
- Minimal change: one line added to dispatch CustomEvent('propertyAdded')
- Files modified: propertyManagement.js
 

2025-12-19: Updated data object wizard per issue requirements
- Removed "PascalCase name" placeholder from step 3 object name input field
- Added guidance note below input: "Use PascalCase naming (example: ToDoItem). No spaces allowed. Alpha characters only."
- Added CSS styling for input note with VS Code theming (.input-note class)
- Imported showObjectDetails function from objectDetailsView 
- Modified object creation success handler to open Data Object Details view for newly created object
- File modified: src/webviews/addObjectWizardView.js
Command: add data object wizard update


Command: Expand all top level tree items in the AppDNA tree view

2025-01-17: Added step 8 to welcome view workflow
- Added new workflow step 8: "Manual Model Editing"
- Step description: "Manually make any changes you like to the model, then go back to step 4."
- Added workflow note explaining how to use AppDNA tree view or directly edit JSON file
- Creates iterative workflow where users can manually edit model and re-run AI processing
- Files modified: welcomeView.js

2025-01-06: Implemented Reverse buttons for report details view
- Added Reverse buttons to columns, buttons, and parameters tabs list views
- Implemented client-side reverseList() function to handle UI updates and messaging
- Added message handlers (reverseColumn, reverseButton, reverseParam) in reportDetailsView.js
- Added array reverse functions (reverseColumnArray, reverseButtonArray, reverseParamArray) to reverse model arrays
- Follows existing patterns for minimal changes without modifying working functionality
- Files modified: mainTemplate.js, clientScriptTemplate.js, reportDetailsView.js
Command: Expand all top level tree items in the AppDNA tree view
Command: Expand all top level tree items in the AppDNA tree view
Command: Expand all top level tree items in the AppDNA tree view
Command: Expand all top level tree items in the AppDNA tree view

Command: In the report details view report button tab on add button modal do not allow numbers in a button name

June 14, 2025: Update button name validation in report details view to prevent numbers in button names
- Modified validateButtonName function in src/webviews/reports/components/templates/clientScriptTemplate.js
- Changed regex from /^[a-zA-Z][a-zA-Z0-9]*$/ to /^[a-zA-Z][a-zA-Z]*$/ to only allow letters
- Updated validation error message to reflect the new requirement

2025-06-14: Fixed display issues with 'add column' modal on report details page column tab
- Fixed close button class from 'close-button' to 'close' to match existing CSS
- Added grid-container and action-buttons divs for proper modal layout structure
- Enhanced modal CSS with flexbox centering, max-width/height, and scroll support
- Updated clientScriptTemplate.js and addColumnModalFunctionality.js for correct close button selector
- Added missing grid-container styles and improved textarea styling in detailsViewStyles.js
- Modal now displays properly with consistent VS Code theme styling and responsive behavior
- All changes compiled successfully without errors

2025-06-14: Updated the report details view 'add column' modal to match the object details view 'add property' modal design and functionality
- Modified src/webviews/reports/components/templates/addColumnModalTemplate.js:
  * Changed close button class from "close" to "close-button" to match object modal
  * Removed "modal-title" class and action-buttons wrapper for cleaner structure
  * Simplified form structure to match object modal layout
  * Added character limit information to field notes (maximum 100 characters)
- Modified src/webviews/reports/components/templates/clientScriptTemplate.js:
  * Updated close button selector from ".close" to ".close-button"
  * Updated modal HTML template to match new structure
  * Added character limit validation (100 characters max) to validateColumnName function
  * Updated field notes to include character limit information
- Modified src/webviews/reports/components/templates/addColumnModalFunctionality.js:
  * Added character limit validation for consistency (even though not currently used)
- Modified src/webviews/reports/styles/detailsViewStyles.js:
  * Added .close-button and .close-button:hover styles to match .close styles
  * Ensures both close button class names work with the same styling
- The modal now has consistent styling, validation, and functionality with the object property modal
- Both modals support single and bulk add operations with proper validation and user feedback

Command: 'Header Text:' property shouldnt be in the 'add column' modal

2025-06-14: Removed the 'Header Text:' property from the 'add column' modal to simplify it and match the object 'add property' modal design
- Modified src/webviews/reports/components/templates/addColumnModalTemplate.js:
  * Removed the Header Text input field and its associated form-row
  * Removed the field note explaining header text usage
  * Simplified the modal to only have Column Name input like the object property modal
- Modified src/webviews/reports/components/templates/clientScriptTemplate.js:
  * Removed Header Text field from the inline HTML template
  * Updated addSingleColumn event handler to not try to get headerText input value
  * Changed logic to always auto-generate header text from column name using generateHeaderText()
- Modified src/webviews/reports/components/templates/addColumnModalFunctionality.js:
  * Updated for consistency (even though not currently used)
  * Removed header text input handling and made it auto-generate only

Command: the label, textbox, and note text are on the same line on both the single column tab and bulk add columns tab. They should be vertical, one over the other

2025-06-14: Fixed the layout of the add column modal so label, textbox, and note text are stacked vertically instead of appearing on the same line
- Modified src/webviews/reports/components/templates/addColumnModalTemplate.js:
  * Restructured the form-row divs to have proper vertical layout
  * Ensured labels, inputs, and field notes are properly stacked
- Added proper CSS styling through existing form layout classes
- Both single column and bulk add tabs now display elements vertically in the correct order:
  1. Label at top
  2. Input field in middle  
  3. Field note at bottom

Command: The 'add filter' modal should work similar to the 'add column' modal

2025-06-14: Making the 'add filter' modal work similar to the 'add column' modal with consistent design and functionality
  * Created template file for add filter modal, similar to add column modal
  * Both modals now use consistent styling and tab structure
  * Single vs bulk add functionality matches between modals
  * Validation logic is consistent between column and filter modals
  * Field notes and error handling work the same way
- Modified src/webviews/reports/components/templates/addParamModalTemplate.js:
  * Updated to match add column modal structure with tabs
  * Changed from "Add Parameter" to "Add Filter" to match UI terminology
  * Made single vs bulk add functionality consistent
  * Added proper validation error containers
- Modified related functionality files to support the new modal structure
- Add filter modal now has consistent design and functionality with add column modal

June 14, 2025 - User asked: "when a user adds a column by using the 'add column' modal, what happens?"

June 14, 2025 - User observed: "seems like it should be adding the new column to the model in memory first and then reload the view"

Analysis revealed current flow issue:
- Current: Frontend updates UI → Backend updates model → Only tree view refreshes
- Problem: Webview doesn't reload, so new column not visible in table until manual refresh
- Recommended: User submits → Backend updates model → Backend reloads entire webview with updated data
- This ensures model is single source of truth and UI stays synchronized

June 14, 2025 - User said: "implement this" (referring to proper add column flow)

2025-06-14: ✅ IMPLEMENTED proper add column flow where model is updated first and view reloads
- Modified src/webviews/reports/reportDetailsView.js:
  * Updated updateModelDirectly() function to accept panel parameter and reload webview
  * Added schema loading and view regeneration after model update
  * Modified updateModel message handler to pass panel reference
  * Now backend updates model THEN regenerates entire webview HTML
- Modified src/webviews/reports/components/templates/clientScriptTemplate.js:
  * Updated addNewColumn() function to not modify frontend state
  * Changed to send updateModel command and let backend handle UI updates
  * Updated inline modal handlers for both single and bulk column operations
  * Removed immediate UI updates (dropdown, currentColumns array modifications)
- Modified src/webviews/reports/components/templates/addColumnModalFunctionality.js:
  * Updated single column handler to rely on backend for UI updates
  * Fixed bulk column handler to send all columns in one operation
  * Removed frontend UI manipulation, let backend reload view instead

**New Flow Implemented**:
1. User submits column via modal (frontend)
2. Frontend sends updateModel command to backend (no local UI changes)
3. Backend updates model in memory first (single source of truth)
4. Backend regenerates and reloads entire webview with updated model data
5. User immediately sees new column in all views (dropdown, table, etc.)

June 14, 2025 - User reported: "the button on the modal to 'add column' does nothing"

Investigating modal button functionality issue...

2025-06-14: 🐛 FIXED - Add column modal button not working
- **Root Cause**: Event listeners were being attached before modal DOM was ready, and using global selectors instead of modal-scoped selectors
- **Issues Found**:
  1. Event listeners attached immediately after creating modal, but before DOM was fully ready
  2. Using `document.getElementById()` instead of `modal.querySelector()` - elements not found in global scope
  3. Functions defined inside event listener scope but needed in modal scope
- **Fix Applied**:
  * Modified createAddColumnModal() in clientScriptTemplate.js to use proper timing
  * Created separate attachModalEventListeners() function called after modal is shown
  * Changed all `document.getElementById()` to `modal.querySelector()` for proper scoping
  * Moved validation and helper functions inside attachModalEventListeners for proper scope
  * Event listeners now properly find modal elements and execute correctly
- **Result**: Add Column button now works properly, can add single and bulk columns with immediate view refresh

June 14, 2025 - User reported: "it looks like the tab is changed to 'settings' Can it stay on the columns tab if im adding a column?"

Issue: After adding column, view reloads but switches to default 'Settings' tab instead of staying on 'Columns' tab.
Need to preserve active tab state during view reload.

2025-06-14: ✅ FIXED - Tab preservation when adding columns
- **Issue**: After adding column, view reloaded but switched to default 'Settings' tab instead of staying on 'Columns' tab
- **Root Cause**: View regeneration always defaults to first tab (Settings) without preserving user's current tab state
- **Solution Implemented**:
  1. **Frontend Changes**: Modified addNewColumn() function to detect current active tab and send preserveTab parameter
  2. **Backend Changes**: Updated updateModelDirectly() to handle preserveTab parameter and send restoreTab message after view reload
  3. **Tab Restoration**: Added message listener and restoreActiveTab() function to client script for tab restoration
- **Technical Details**:
  * Frontend detects active tab using `document.querySelector('.tab.active').getAttribute('data-tab')`
  * Backend sends restoreTab message with 100ms delay after HTML regeneration
  * Client script listens for restoreTab message and restores correct tab state
  * Works for both single column and bulk column additions
- **Files Modified**:
  * clientScriptTemplate.js: Added tab detection, message listener, and restoration function
  * reportDetailsView.js: Added preserveTab handling and restoreTab message sending
- **Result**: Users stay on Columns tab when adding columns, maintaining better UX flow

June 15, 2025 - User asked: "why the delay on preserving the tab?"

**Answer about the delay**:
The 100ms delay was needed because:
1. `panel.webview.html = ...` triggers async DOM update in VS Code
2. If restoreTab message sent immediately, DOM elements might not exist yet
3. `document.querySelector()` would fail to find tab elements

**Improved Implementation**:
- Removed backend setTimeout delay
- Added client-side retry logic in restoreActiveTab()
- Tries immediately first, then retries after 50ms if elements not found
- More robust and responsive than fixed 100ms delay
- Handles timing issues at the client side where DOM state can be checked

June 15, 2025 - User requested: "The 'add filter' modal should work similar to this 'add column' modal"

Implementing add filter modal with same functionality as add column modal:
- Proper model updating (backend first, then view reload)
- Tab preservation (stay on Filters tab after adding)
- Same validation and user experience patterns

2025-06-15: ✅ IMPLEMENTED - Add filter modal improvements to match add column modal
- **Updated addNewParam() function**:
  * Changed from updating frontend state to sending backend updates first
  * Added tab preservation (preserveTab parameter) to stay on Filters tab
  * Removed frontend UI manipulation (dropdown updates, currentParams array mods)
  * Now follows same pattern as improved addNewColumn()
- **Updated createAddParamModal() function**:
  * Restructured to use proper timing with attachParamModalEventListeners()
  * Changed from document.getElementById() to modal.querySelector() for scoped element selection
  * Fixed event listener attachment timing issues
  * Added proper bulk parameter handling with single backend update
- **Improvements Applied**:
  * Model-first approach: backend updates model, then reloads view
  * Tab preservation: users stay on Filters tab when adding filters
  * Proper validation and error handling
  * Single vs bulk add functionality works correctly
  * Immediate visual feedback through view reload
- **Result**: Add filter modal now works identically to add column modal with same UX patterns and reliability

Command: Refactor add button modal to match improved add column/filter pattern

June 15, 2025 - User requested: "now refactor the add button modal to follow the same backend-first pattern as the column and filter modals, but without bulk add functionality"

Implementing add button modal improvements to match add column and add filter modals:
- Update to backend-first approach (model updates first, then view reload)
- Add tab preservation (stay on Buttons tab after adding)
- Remove frontend state manipulation (no currentButtons array updates)
- Remove bulk add functionality (single add only)
- Follow same UX patterns as improved column/filter modals

Current Issues with Add Button Modal:
1. Updates frontend state directly (currentButtons.push)
2. Manually updates UI elements (buttonsList dropdown)
3. Doesn't preserve active tab after model update
4. Uses older event pattern (custom events) instead of newer modal pattern

Target Implementation:
- addNewButton() function should only send updateModel command to backend
- Include preserveTab parameter to stay on Buttons tab
- Remove direct UI manipulation - let backend reload view
- Use same modal creation pattern as addColumnModal and addParamModal
- Single button add only (no bulk functionality needed)

2025-06-15: ✅ IMPLEMENTED - Add button modal refactored to match improved column and filter patterns

**Changes Applied**:
- **Updated addNewButton() function**:
  * Changed from updating frontend state to sending backend updates first  
  * Added tab preservation (preserveTab parameter) to stay on Buttons tab
  * Removed frontend UI manipulation (buttonsList dropdown updates, currentButtons array mods)
  * Now follows same backend-first pattern as improved addNewColumn() and addNewParam()
- **Created new Add Button modal system**:
  * Added getAddButtonModalHtml() function with simple single-button-add UI (no bulk functionality)
  * Created createAddButtonModal() function following same pattern as column/param modals
  * Added attachButtonModalEventListeners() with proper scoped event handling
  * Includes validation for Pascal case, alpha-only, uniqueness, and 100-char limit
- **Removed legacy modal handling**:
  * Removed old validateButtonName() function (duplicate)
  * Removed addButtonRequested custom event listener pattern
  * Replaced add button click handler to use new createAddButtonModal()
- **Result**: Add button modal now works identically to add column and add filter modals:
  * Model-first approach: backend updates model, then reloads view
  * Tab preservation: users stay on Buttons tab when adding buttons  
  * Proper validation and error handling
  * Single button add functionality (no bulk needed as requested)
  * Immediate visual feedback through view reload
  * No frontend state divergence issues

**Technical Implementation Details**:
- Button modal template embedded in clientScriptTemplate.js like column/param templates
- Uses same modal creation pattern with setTimeout for DOM readiness
- Event listeners scoped to modal instance using modal.querySelector() 
- Validation function local to modal scope to access currentButtons data
- Follows exact same UX flow: user submits → backend updates model → view reloads → tab restored

**Files Modified**:
- clientScriptTemplate.js: Added getAddButtonModalHtml(), createAddButtonModal(), attachButtonModalEventListeners()
- clientScriptTemplate.js: Updated addNewButton() to backend-first pattern
- clientScriptTemplate.js: Removed legacy event handling code
- Created addButtonModalTemplate.js: Standalone template file (for reference, embedded version used)

**Compilation**: TypeScript compilation successful with no errors

All three modals (add column, add filter, add button) now follow the same robust, backend-first pattern with tab preservation and consistent UX.
 
2025-06-15: ✅ IMPLEMENTED - Add parameter modal focus and Enter key functionality

**Changes Applied:**
- **Added focus management to parameter modal**:
  * When modal opens, focus is automatically set on the 'parameter name' textbox (single tab is active by default)
  * When switching to bulk parameters tab, focus is set on the bulk parameters textarea
  * When switching back to single parameter tab, focus returns to the parameter name textbox
- **Added Enter key functionality**:
  * Single parameter tab: Enter key triggers 'add parameter' button if enabled
  * Bulk parameters tab: Enter key triggers 'add parameters' button if enabled (with smart handling)
  * Uses Shift+Enter to allow normal newline behavior in textarea
  * Only triggers button click if button is not disabled
  * Prevents default Enter behavior to avoid conflicts

**Technical Implementation Details**:
- Modified `createAddParamModal()` function to set initial focus after modal is displayed
- Enhanced `attachParamModalEventListeners()` with focus management in tab switching logic
- Added Enter key event listeners for both #paramName input and #bulkParams textarea
- Smart textarea handling: Enter submits only if textarea has content and Shift is not pressed
- Following established patterns from modelFabricationView.js for focus and keyboard handling

**Files Modified**:
- `src/webviews/reports/components/templates/clientScriptTemplate.js`: Added 49 lines of focus and keyboard functionality

**Testing & Validation**:
- Created comprehensive test file `/tmp/test-param-modal-focus.html` to validate functionality
- TypeScript compilation successful with webpack (no errors)
- ESLint passes (only pre-existing warnings in unrelated files)
- No new git changes beyond intended modifications

**UX Improvements Delivered**:
- Immediate keyboard accessibility - users can start typing when modal opens
- Seamless tab switching with automatic focus management
- Enter key submission for power users who prefer keyboard navigation
- Intelligent textarea behavior that respects both submission and text editing needs

All requirements from issue #144 have been successfully implemented and tested.
 
 
Command: Add data object wizard step 2 focus fix

January 15, 2025: Implementing Add Report Wizard step 2 focus and keyboard navigation improvements
- **Requirements Implemented**:
  * When step 2 opens, give the 'Required Role' dropdown focus
  * On press of Enter key, if the 'Required Role' dropdown has a value selected, move to the next step
- **Technical Implementation**:
  * Enhanced showStep() function with focus management for step 2 using setTimeout for DOM readiness
  * Added keyboard event listener for Enter key on step 2 that triggers next step when enabled
  * Following established patterns from Add Object Wizard for consistency
- **Changes Made**:
  * Modified showStep() function to focus on roleRequired dropdown when step 2 opens
  * Added Enter key handler to step 2 that respects the Next button's enabled/disabled state
- **Testing**: Created test file `/tmp/test-report-wizard-step2.html` to verify focus and keyboard navigation behavior
- **Impact**: Improved user experience with automatic focus and keyboard navigation in Add Report Wizard step 2
- **Files Modified**: `src/webviews/addReportWizardView.js` (19 lines added, 0 removed)

Command: Add data object wizard step 2 focus fix

January 15, 2025: Fixed the Add Object Wizard step 2 focus issue
- **Problem**: Step 2 focus was not working correctly because focus was set before the form content was regenerated
- **Root Cause**: 
  * `showStep(2)` was called before `updateStep2Display()`
  * This meant focus was set on the original `parentSearch` element
  * Then `updateStep2Display()` replaced the form content, creating a new search input
  * The focus was lost because it was set on the old element
- **Solution**: 
  * Reordered the calls in step 1 next button handler: call `updateStep2Display()` first, then `showStep(2)`
  * Updated focus logic in `showStep()` to get fresh element with `document.getElementById('parentSearch')` instead of using stale `parentSearch` variable
- **Changes Made**:
  * Modified step 1 next button event handler to call `updateStep2Display()` before `showStep(2)`
  * Updated step 2 focus logic to use `document.getElementById('parentSearch')` to get the current element
- **Testing**: Created test file `/tmp/test-wizard-step2-focus.html` to verify focus behavior
- **Impact**: Now when step 2 opens, focus correctly goes to the search textbox for both regular objects and lookup objects
- **Files Modified**: `src/webviews/addObjectWizardView.js` (8 lines added, 6 removed)

 
January 15, 2025: Enhanced the Add Object Wizard with focus management and keyboard navigation
- **Step 1 Updates**:
  * Added focus on 'Yes' radio button when step opens
  * Added Enter key handler to trigger 'Next' button when enabled
- **Step 2 Updates**:
  * Added focus on 'search parent objects' textbox when step opens
  * Added Enter key handler to trigger 'Next' button when enabled  
  * Fixed step 2 display to properly update when returning from step 1 with changed value
  * Enhanced step 2 to re-setup event listeners when parent selection form is regenerated
- **Step 3 Updates**:
  * Added focus on 'data object name' textbox when step opens
  * Added Enter key handler to trigger 'Create Object' button when enabled
- **Technical Implementation**:
  * Enhanced showStep() function with focus management using setTimeout for DOM readiness
  * Added keyboard event listeners for Enter key on each step
  * Created updateStep2Display() function to handle lookup vs regular object display changes
  * Added allObjects data to script scope for dynamic form generation
  * Added initial focus setup when wizard loads
- **Files Modified**: src/webviews/addObjectWizardView.js
- **Result**: Improved user experience with keyboard navigation and proper focus management throughout the wizard workflow
  
2025-06-15: Add report wizard functionality with plus icon button on REPORT treeview item. Create 'Add Report Wizard' view with steps for owner data object selection, role selection (if Role data object exists), visualization type selection, target data object selection (for grid), report name and title input. Similar design to Add Data Object Wizard.
 
2025-01-15: Add report wizard step 3 Enter key handling

**Issue**: Add report wizard step 3 needed Enter key functionality to move to next step when visualization type is selected.

**Problem**: Users had to click the Next button manually after selecting a visualization type. Enter key should trigger the next step for better keyboard navigation UX.

**Solution Applied**:
- **Enter key handling**: Added keydown event listener on step3 element that checks for 'Enter' key
- **Smart validation**: Enter key only triggers Next button if it's not disabled (i.e., visualization is selected)
- **Consistent patterns**: Follows exact same pattern as addObjectWizardView.js for step keyboard navigation
- **Minimal change**: Only 8 lines added, no existing code modified

**Technical Implementation**:
- Added event listener: `document.getElementById('step3').addEventListener('keydown', function(event)`
- Check conditions: `if (event.key === 'Enter' && !document.getElementById('step3NextBtn').disabled)`
- Prevent default and trigger click: `event.preventDefault(); document.getElementById('step3NextBtn').click();`
- Maintains existing navigation logic (grid vs non-grid visualization handling)

**Files Modified**: 
- `src/webviews/addReportWizardView.js` (8 lines added, 0 removed)

**Testing & Validation**:
- Created test file `/tmp/test-wizard-step3-enter.html` to verify functionality
- TypeScript compilation successful with webpack (no errors)
- ESLint passes (only pre-existing warnings in unrelated files)
- No new git changes beyond intended modification

**UX Improvements Delivered**:
- Enter key now advances to next step when visualization is selected
- Maintains all existing click-based functionality
- Consistent keyboard navigation across all wizard steps
- Better accessibility for keyboard users
 
Command: add report wizard - step 1 update

January 15, 2025: ✅ IMPLEMENTED - Add Report Wizard step 1 focus and Enter key handling

**Issue**: Add Report Wizard step 1 needed focus management and keyboard navigation
- When wizard opens, the 'owner data object' dropdown should get focus automatically
- On Enter key press, if the dropdown has a value selected, should move to the next step

**Solution Applied**:
- **Auto-focus on dropdown**: Added focus management in `showStep()` function to focus on owner object dropdown when step 1 opens
- **Enter key handling**: Added keydown event listener for Enter key on step 1 that checks if Next button is enabled
- **Initial focus setup**: Added initial focus call when wizard loads using `setTimeout`
- **Consistent patterns**: Follows same UX patterns as Add Object Wizard for consistency

**Technical Implementation**:
- Modified `showStep()` function to include focus management with setTimeout for DOM readiness
- Added keyboard event listener for step 1 that prevents default and triggers Next button click
- Added initial focus setup when script loads by calling `showStep(1)`
- Only triggers Enter action when Next button is enabled (dropdown has value selected)

**Files Modified**:
- `src/webviews/addReportWizardView.js`: Added 24 lines for focus and keyboard functionality

**Testing Results**:
- TypeScript compilation: ✅ Success (webpack compiled successfully)
- ESLint: ✅ No new warnings or errors
- Focus behavior: ✅ Dropdown receives focus when wizard opens
- Enter key validation: ✅ Only works when dropdown has value selected
- No regressions: ✅ Existing functionality preserved

**User Experience**:
- Wizard opens with immediate focus in owner object dropdown
- Users can select option and press Enter without needing mouse
- Enter key gracefully ignored when no selection is made
- Matches behavior of Add Object Wizard for consistency
 

Command: startMCPServerCommand
 
Command: stopMCPServerCommand

Command: data object details - properties tab - object lookup modal on 'fk object name'

2024-12-27: Implemented magnifying glass icon button for fKObjectName field with object lookup modal
- Created objectLookupModalTemplate.js with simple modal containing object list and Accept/Cancel buttons
- Created objectLookupModalFunctionality.js with modal interactions, selection handling, and double-click support
- Modified propertiesTableTemplate.js to add magnifying glass button for fKObjectName field using codicon search icon
- Updated clientScriptTemplate.js to import new modal components and pass allObjects array from backend
- Updated detailsViewGenerator.js to accept and pass allObjects parameter to client script
- Updated objectDetailsView.js to get all objects from modelService and pass to view generator
- Added lookup button CSS styling in detailsViewStyles.js with proper VS Code theme integration
- Enhanced propertyManagement.js to manage lookup button enabled/disabled state based on checkbox
- Added modal-specific styles for object list and button layout
- Added DOM event handler in domInitialization.js for lookup button clicks
- Implementation follows existing modal patterns and maintains consistency with codebase
- Lookup button appears to the right of textbox and left of checkbox as specified
- Modal pre-selects current value if present and updates textbox on Accept
- Button is properly disabled when field checkbox is unchecked

**Technical Implementation Details**:
- Field name is `fKObjectName` (capital K) as defined in schema line 333
- Uses `modelService.getAllObjects()` to populate object list
- Button disabled state managed through checkbox change events
- Modal supports both single-click + Accept and double-click for selection
- Follows VS Code design patterns with proper theming and icon usage
- Minimal changes approach - only added what's needed for this specific feature
 
Command: stopMCPServerCommand 

2025-06-15: ✅ FIXED - Report details view display issue - Add Column and Add Filter sections embedded on all tabs

**Issue**: Modal content for "Add Column" and "Add Filter" sections was appearing at the bottom of all tabs instead of being hidden until modal is opened.

**Root Cause**: 
- The `addColumnModalHtml` and `addParamModalHtml` templates were being included directly in the main template HTML without proper modal wrapper containers
- These templates only returned `<div class="modal-content">` without the outer `<div class="modal">` wrapper that has `display: none` in CSS
- The templates were redundant since clientScriptTemplate.js creates these modals dynamically

**Solution Applied**:
- Removed `addColumnModalHtml` and `addParamModalHtml` from mainTemplate.js (lines 192-193 and 201-202)
- Updated mainTemplate.js function signature to remove unused parameters
- Updated detailsViewGenerator.js to match new function signature and removed unused imports
- Modal functionality is preserved via dynamic creation in clientScriptTemplate.js

**Files Modified**:
- `src/webviews/reports/components/templates/mainTemplate.js`: Removed modal HTML inclusions and updated function signature
- `src/webviews/reports/components/detailsViewGenerator.js`: Removed unused modal HTML generation and imports

**Result**: Add Column and Add Filter sections no longer appear at bottom of tabs, but modals still work when buttons are clicked.

2025-01-15: ✅ FIXED - Add Report Wizard markAsChanged method error

**Issue**: Add Report Wizard showing error 'modelService.markAsChanged is not a function' in final step when creating reports.

**Root Cause**: Method name mismatch in `addReportWizardView.js` line 118:
- Code called: `modelService.markAsChanged()`  
- Actual method: `modelService.markUnsavedChanges()`

**Solution**: 
- Changed `markAsChanged()` to `markUnsavedChanges()` in line 118 of addReportWizardView.js
- Verified consistency with other files (reportDetailsView.js correctly uses markUnsavedChanges)
- Minimal one-line fix that aligns with existing codebase patterns

**Files Modified**:
- `src/webviews/addReportWizardView.js` (1 line changed)

**Validation**:
- Created test scripts to validate issue and fix
- Confirmed build and lint pass with no new issues  
- Verified method name consistency across codebase
- 1 line deleted, 1 line added (minimal change scope)

**Technical Details**:
- ModelService consistently uses `markUnsavedChanges()` method throughout codebase
- Standard pattern: `if (modelService && typeof modelService.markUnsavedChanges === 'function') { modelService.markUnsavedChanges(); }`
- Fix ensures Add Report Wizard properly marks model as having unsaved changes when reports are created

Command: Fix object search button - missing icon and not clickable
Date: June 15, 2025
Status: Completed
Issues Fixed:
1. Missing codicon CSS - Added link to codicon CSS in mainTemplate.js
2. Button not clickable - Updated saveSubmitHandlers.js to properly manage lookup button state during property selection
3. Button state management - Enhanced property selection logic to enable/disable lookup button based on property existence

Changes:
- mainTemplate.js: Added codicon CSS link for search icon display
- saveSubmitHandlers.js: Added lookup button state handling in property selection logic

Command: Expand all top level tree items in the AppDNA tree view
Command: Expand all top level tree items in the AppDNA tree view

2025-06-15: Remove 'test colors' button - search highlighting is now working

2025-06-15: User asked about UI design choice between tabs on a treeview item view vs adding sub treeview items each with their own view
Command: Expand all top level tree items in the AppDNA tree view

Command: Change 'Requested At' to 'Requested Date\Time' on model AI service lists and modals

2025-01-27: ✅ IMPLEMENTED - Updated 'Requested At' labels to 'Requested Date\Time' across all model AI service views

**Issue #186**: Change 'Requested At' to 'Requested Date\Time' on:
- Model AI processing requests view column header and modal details
- Model validation requests view column header and modal details  
- Model fabrication requests view column header and modal details

**Solution Applied**:
- **Surgical text replacements**: Updated exactly 6 instances of "Requested At" to "Requested Date\Time"
- **Files Modified**:
  * `modelAIProcessingView.js`: Column header (line 24) and modal label (line 995)
  * `modelValidationView.js`: Column header (line 21) and modal label (line 967)
  * `modelFabricationView.js`: Column header (line 22) and modal label (line 1181)
- **Minimal scope**: Only label text changes, no logic modifications
- **Consistency**: Applied same label format across all three service types

**Technical Implementation**:
- Updated `columns` array definitions for table headers
- Updated `fieldsToShow` array definitions for modal details
- Preserved all existing functionality, validation, and styling
- Build compilation successful with no regressions

**Testing & Validation**:
- Verified all 6 instances changed correctly using grep validation
- Confirmed no remaining "Requested At" labels in target files
- TypeScript compilation: ✅ Success (webpack compiled successfully)
- No impact on existing functionality or other components

**User Experience**:
- Column headers now display "Requested Date\Time" instead of "Requested At"
- Modal detail labels consistently show "Requested Date\Time" 
- Uniform labeling across all model AI service views (Processing, Validation, Fabrication)
- Clear indication that field contains both date and time information<|MERGE_RESOLUTION|>--- conflicted
+++ resolved
@@ -1,4 +1,4 @@
-<<<<<<< HEAD
+ 
 Command: Project settings update - name field label
 
 2025-01-17: ✅ IMPLEMENTED - Project Settings Name Field Label Updates
@@ -21,7 +21,7 @@
 - Created manual test to verify label generation and ordering logic
 
 ---
-=======
+
 Command: Fix fabrication blueprint catalog view paging buttons
 
 2025-06-21: ✅ IMPLEMENTED - Fixed paging button colors in fabrication blueprint catalog view
@@ -33,7 +33,6 @@
 - Changed from var(--vscode-button-hoverBackground) to var(--vscode-button-secondaryHoverBackground)
 - Now matches model fabrication request list view styling
 - Only affected paging buttons, not action buttons like refresh button
->>>>>>> 0f52b9c2
 
 Command: Data object view - settings tab update
 
