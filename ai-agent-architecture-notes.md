--- conflicted
+++ resolved
@@ -1,6 +1,5 @@
 # AppDNA VS Code Extension Architecture Notes
- 
-<<<<<<< HEAD
+  
 *Last updated: December 20, 2025*
 
 ## Property Modal UI Enhancement (Added 2025-12-20)
@@ -24,7 +23,7 @@
 - Visual example (ToDoItem) demonstrates proper Pascal case format
 - Consistent instructions across both single and bulk add modes
 - Maintains existing validation behavior and error messaging
-=======
+ 
 *Last updated: December 20, 2024*
 
 ## Report Details View Move Button States Fix (Added 2024-12-20)
@@ -50,7 +49,7 @@
 - When implementing move/reorder functionality, always update UI states after position changes
 - The `updateMoveButtonStates()` function was already properly implemented but not being called at the right times
 - Minimal fix: just 2 function calls added to existing move operation logic
->>>>>>> d4bb17e6
+ 
 
 ## Move Up/Down Functionality for Report Details View (Added 2025-06-08)
 
