# AppDNA VS Code Extension Architecture Notes

<<<<<<< HEAD
# AppDNA VS Code Extension Architecture Notes

*Last updated: June 01, 2025*

## Report Details View List and Table Views (Added 2025-06-01)

The report details view now supports both list and table views for the buttons tab, following the same pattern as object details properties tab:

### Implementation Pattern:
- **Table View**: Shows all buttons in a table format with inline editing (original functionality)
- **List View**: Shows button names in a list on the left, with detailed editing form on the right when selected
- **View Switching**: Icons allow users to toggle between table and list views
- **Consistent UI**: Matches the object details design patterns and VS Code theming

### Key Files:
- `buttonsListTemplate.js`: Generates list view form fields for button properties
- `mainTemplate.js`: Updated to include view switching icons and list view structure  
- `clientScriptTemplate.js`: Handles view switching logic and list interaction
- `detailsViewStyles.js`: Added CSS for view icons, list container, and form layout

### Features Added:
- Button selection from list shows detailed editing form
- Checkbox toggles for property existence with proper validation
- Real-time model updates when changes are made
- Proper initialization and state management
- Consistent styling with existing UI patterns

This implementation demonstrates the modular template approach used throughout the extension for maintaining consistency across different webview components.
=======
*Last updated: June 1, 2025*
>>>>>>> 32230de9

## Overview
The AppDNA VS Code extension provides a graphical interface for editing, validating, and managing AppDNA model files (JSON) using a dynamic UI generated from an external JSON schema. This document contains key architectural observations to help quickly understand the codebase.

## Core Architecture

### Extension Initialization Flow
1. The extension starts in `extension.ts` with the `activate` function
2. It sets up the extension context, initializes the ModelService
3. Creates file watchers for the model file
4. Initializes the tree view with JsonTreeDataProvider
5. Registers all commands via registerCommands.ts

### Key Components

#### ModelService (Singleton)
- Central service that manages loading, caching, and saving the AppDNA model file
- Provides methods to manipulate the model (getAllObjects, getAllReports, etc.)
- Tracks unsaved changes with hasUnsavedChanges flag
- Views call markUnsavedChanges() when they update the model in memory
  - lexiconView.js calls markUnsavedChanges() when lexicon items are updated
  - objectDetailsView.js calls markUnsavedChanges() when object properties are updated
  - projectSettingsView.js calls markUnsavedChanges() when project settings are updated
  - userStoriesView.js calls markUnsavedChanges() when adding/updating user stories or importing from CSV
  - objectCommands.ts calls markUnsavedChanges() when adding data objects
- hasUnsavedChangesInMemory() can be used to check if model has unsaved changes
- Destructive operations (like merge) check for unsaved changes and prompt users to save first

#### Tree View Architecture
- **JsonTreeDataProvider**: The main provider class that implements `vscode.TreeDataProvider`
  - Contains the core methods for generating tree items
  - `getChildren()`: Returns child items for a given parent item  - `getParent()`: Returns the parent item for a given child item (required for reveal functionality)
  - `refresh()`: Triggers a refresh of the tree view
  - Monitors ModelService's unsaved changes state and shows a visual indicator in the title bar
    - Uses a circle icon in the title bar when changes are unsaved
    - Updates VS Code context variable 'appDnaHasUnsavedChanges' to control indicator visibility
    - Polls for unsaved changes status periodically to keep indicator in sync

- **JsonTreeItem**: Custom tree item class that extends `vscode.TreeItem`
  - Represents individual nodes in the tree

## Change Requests List View UI Layout
The Change Requests List View follows these UI organization principles:
1. Filters (like Status dropdown) are positioned at the top-left of the page
2. Batch operations that act on selected items (Approve Selected, Reject Selected) appear directly below the filters
3. Global operations like "Apply All Approved" that don't depend on selection are positioned in the top-right action controls area
4. The Validate button is placed with filter controls to allow manual validation of pending change requests

This layout provides a logical separation of functionality:
- Top area contains filtering, validation, and operations
- Filter-related operations are close to the filters they work with
- Selection-based operations are separate from global operations
- Validation affects primarily pending requests and is a filter-related operation

The HTML structure follows this pattern:
```html
<div class="toolbar">
    <div class="filter-controls">
        <!-- Filter dropdowns and options -->
        <!-- Refresh and Validate buttons -->
    </div>
    <div class="action-controls">
        <!-- Global actions -->
    </div>
</div>
<div class="batch-actions">
    <!-- Selection-based actions -->
</div>
```
  - Properties like label, id, and context are set in the constructor
  - Used for PROJECT, DATA OBJECTS, MODEL SERVICES sections

- **Tree View Commands**:
  - `expandAllTopLevelCommand`: Expands all top-level nodes in the tree
  - `collapseAllTopLevelCommand`: Collapses all tree nodes
  - These are implemented in expandCollapseCommands.ts

- **Parent-Child Relationships**:
  - Top-level items: PROJECT, DATA OBJECTS, MODEL SERVICES (no parent)
  - Second-level items: Each has a specific parent based on contextValue
    - project* → PROJECT
    - dataObjectItem → DATA OBJECTS
    - modelService* → MODEL SERVICES
- Acts as a facade over the ModelDataProvider for data operations
- Direct file manipulation without creating backups (preserves original files)

#### JsonTreeDataProvider
- Manages the tree view in the sidebar showing the model structure
- Creates tree items for objects, namespaces, reports, etc.
- Uses ModelService to access model data
- Dynamically updates UI elements based on service status changes (e.g., MCP server, MCP HTTP server, authentication)
- Tree items have context values that determine their behavior and appearance
- Service status indicators (like MCP Server and MCP HTTP Server) use consistent iconography:
  - Running services: server-environment icon (MCP Server, MCP HTTP Server)
  - Stopped services: server-process icon (MCP Server, MCP HTTP Server)
  - Each service item can be clicked to toggle its status (start/stop)
- Tree view has expandAll and collapseAll buttons in the title bar for easy navigation:
  - Expand button uses the VS Code built-in 'list.toggleAllExpanded' command with a fallback mechanism

### Webview Architecture Pattern

The extension follows a consistent wrapper pattern for webviews:

- **Pattern**: `wrapper.js` → `subfolder/implementation.js`
- **Object Details**: `objectDetailsView.js` → `objects/objectDetailsView.js`
- **Report Details**: `reportDetailsView.js` → `reports/reportDetailsView.js`

**Key characteristics:**
- Wrapper files are in `src/webviews/` and delegate to subfolder implementations
- Each implementation exports: `showDetails`, `refreshAll`, `getOpenPanelItems`, `closeAllPanels`
- Commands import the wrapper (not the implementation directly)
- Webpack copies both wrapper and subfolder files to build output
- TypeScript commands use `require()` to import JavaScript wrappers
- This pattern ensures consistent architecture and easier maintenance
  - Collapse button uses the VS Code built-in 'workbench.actions.treeView.appdna.collapseAll' command
  - Both commands have robust error handling and logging
  - The expandAllItems method in JsonTreeDataProvider provides additional programmatic control
- Unsaved changes indicator in the tree view:
  - Circle icon appears directly next to "AppDNA" in the tree view title when there are unsaved changes
  - JsonTreeDataProvider dynamically updates the tree view title to include/remove the indicator
  - Uses VS Code context variable 'appDnaHasUnsavedChanges' internally
  - JsonTreeDataProvider polls ModelService every second to detect changes in status
  - Original title is preserved when there are no unsaved changes
  - Both commands log actions to the command history file using commandLog utility

#### MCPServer (Singleton)
- Implements a Model Context Protocol server that enables GitHub Copilot to interact with user stories
- Uses stdio transport for communication as the primary method
- Also supports HTTP transport via MCPHttpServer for alternative communication approach
- Status is reflected in the UI through a dedicated tree item in the PROJECT node
- Fires status change events that the JsonTreeDataProvider listens to for UI updates
- Provides user story management tools through the MCP API
- Handles JSON-RPC 2.0 protocol, including the critical `initialize` handshake required by Copilot
- Responds to initialize requests with detailed capabilities information in JSON-RPC 2.0 format
- Tool definitions follow the MCP specification with `inputs` and `outputs` arrays

#### API Error Handling
- Centralized API error handling through the `handleApiError` utility in `apiErrorHandler.ts`
- Specifically handles 401 Unauthorized errors across all API endpoints:
  - Automatically logs the user out through AuthService
  - Displays a clear message to the user about session expiration
  - Opens the login view to allow immediate re-authentication
  - Returns a boolean flag to indicate if the error was handled (true) or if the response was ok (false)
- Model service API calls in command files consistently use this pattern:
  ```typescript
  const response = await fetch(url, { headers });
  if (await handleApiError(context, response, 'Failed to fetch data')) {
    // Error was a 401, it was handled, send empty data to webview
    return;
  }
  // Continue processing the response normally
  ```
- Implemented across all model service view commands:
  - Model Validation
  - Model Fabrication  
  - Model Feature Catalog
  - Model AI Processing
- Uses a dedicated entry point (stdioBridge.ts) for standalone stdio MCP server mode
- Can be launched either through VS Code commands or directly as a stdio server
- Properly handles process lifecycle events (SIGINT, SIGTERM) when running in standalone mode
- Automatically configures VS Code settings (github.copilot.advanced and mcp.servers) for server discovery
- Both server implementations register themselves directly in settings.json for proper GitHub Copilot discovery

#### MCPHttpServer (Singleton)
- Implements an HTTP server wrapper for the MCP protocol to enable GitHub Copilot integration
- Provides endpoints that follow the Model Context Protocol (MCP) specification:
  - Root path (`/`) - SSE (Server-Sent Events) connection endpoint for streaming responses back to clients
  - `/message` endpoint - JSON-RPC 2.0 communication channel for Copilot to send requests
  - `/.well-known/mcp` - Standard MCP discovery endpoint providing server capabilities
  - `/mcp/ready` - Endpoint that provides tool definitions to clients
  - `/mcp/execute` - Legacy endpoint for direct tool execution (older protocol version)
- Tracks active SSE connections via session IDs to enable sending responses back to specific clients
- Uses a request-acknowledgement pattern where:
  1. Client sends a JSON-RPC request to `/message` endpoint
  2. Server acknowledges receipt with a 202 HTTP status
  3. Server processes the request asynchronously
  4. Server sends the actual response via the SSE connection established earlier
- Automatically configures VS Code settings for GitHub Copilot to discover and use the server
- Fires events to update the UI when server status changes

#### Webviews
- Two types of webview implementation in the codebase:
  1. Native TypeScript webviews (e.g., `modelExplorerView.ts`, `loginView.ts`, `validationRequestDetailsView.ts`) - implemented directly in TypeScript
  2. TypeScript wrappers around JavaScript implementations (e.g., `lexiconView.ts`, `userStoriesView.ts`)
- The wrapper pattern uses a TypeScript file (e.g., `userStoriesView.ts`) to provide type-safe exports
  that internally use `require()` to dynamically import JavaScript implementations (e.g., `userStoriesView.js`)
- JavaScript implementation files export their functions using `module.exports` at the end of the file
- The wrapper pattern allows sharing webview code between VS Code (TypeScript) and web environments
- Important design note: When writing these wrapper files, always import the JS module dynamically inside the wrapper function rather than at the module level to avoid potential TypeScript/ESLint errors
- Commands that use webviews are registered in `registerCommands.ts` and reference the TypeScript wrapper functions, not the JS implementations directly
- These run in a separate context (not TypeScript)
- Communicate with the extension via postMessage API
- Dynamically generate UI based on the schema properties
- Webviews include spinner functionality to indicate loading states:
  - Spinners are displayed during data fetching or lengthy operations
  - The spinner overlay is styled with semi-transparent backgrounds (`rgba(0,0,0,0.4)`) and centered within the webview
  - Spinner visibility is toggled dynamically based on the operation's progress
  - Consistent spinner implementation across all webviews ensures a unified user experience

### Panel Management Pattern
- The extension implements a consistent pattern for handling panels (webviews) to avoid duplicate panels
- Each panel type (objectDetails, projectSettings, modelValidation, etc.) uses:
  - A static Map to track active panels: `const activePanels = new Map()`
  - A consistent panel ID generation approach: `const panelId = 'panelType-identifier'`
  - A check before creating new panels: `if (activePanels.has(panelId)) { activePanels.get(panelId).reveal() }`
  - Panel tracking: `activePanels.set(panelId, panel)`
  - Cleanup on disposal: `panel.onDidDispose(() => { activePanels.delete(panelId) })`
- This ensures clicking an already open item focuses on it rather than creating a duplicate panel
- Implementation is similar across object details, project settings, and model service views

### Webview Pagination Pattern

The model feature catalog and other list webviews implement a standardized pagination approach:

1. **Page Control Elements**:
   - First page button (`«`): Jumps to the first page
   - Previous page button (`‹`): Moves back one page
   - Page indicator: Shows current page number and total pages
   - Next page button (`›`): Moves forward one page
   - Last page button (`»`): Jumps to the last page
   - Items per page dropdown: Allows selecting 10, 25, 50, or 100 items per page
   - Record counter: Shows "X of Y items" information

2. **Implementation Pattern**:
   - `renderPaging()` function creates the pagination controls
   - Buttons are disabled appropriately when at first/last page
   - Page size defaults to 100 items per page to reduce pagination needs
   - All UI components follow VS Code theming variables for consistent styling

3. **Data Flow**:
   - Pagination state is tracked in the webview (pageNumber, itemCountPerPage)
   - Page change events trigger API calls via the extension
   - Extension handles API pagination parameters and returns paginated data
   - Spinner is displayed during page loading for user feedback

4. **Sort Controls**:
   - Column headers are clickable for sorting
   - Current sort column is indicated with an up/down arrow
   - Sort indicator shows ascending (▲) or descending (▼)
   - Clicking the same column toggles sort direction

This consistent pagination pattern is implemented across multiple views including model feature catalog, model validation requests, and fabrication requests for a unified user experience.

#### Commands
- Registered in `registerCommands.ts` 
- Include operations like adding objects, saving files, generating code

### Data Flow

1. **Loading**: ModelService loads the JSON file → ModelDataProvider parses and validates → In-memory model created
2. **Display**: JsonTreeDataProvider accesses model via ModelService → Renders tree view
3. **Editing**: User selects object in tree → Webview opens with UI generated from schema → Changes made in UI
4. **Saving**: Save command → ModelService.saveToFile → Updates JSON file on disk directly (no backups)

### Schema Structure
- Complex schema defined in `app-dna.schema.json`
- Root element with properties like appName, projectName
- Namespaces that contain objects
- Objects with properties, reports, workflows, etc.
- TypeScript interfaces in `data/interfaces` match the schema structure

## Schema Structure for Reports (Fixed 2025-05-26)

The JSON schema file does not use separate `definitions` for report schemas. Instead, report schemas are defined inline within the nested object structure:

- **Report properties**: `schema.properties.root.properties.namespace.items.properties.object.items.properties.report.items.properties`
- **Report column properties**: `...report.items.properties.reportColumn.items.properties`
- **Report button properties**: `...report.items.properties.reportButton.items.properties` 
- **Report param properties**: `...report.items.properties.reportParam.items.properties`

The schema loader functions in `src/webviews/reports/helpers/schemaLoader.js` needed to be updated to navigate these correct nested paths instead of looking for non-existent `schema.definitions.reportSchema` entries.

This nested schema structure is different from how object schemas are likely structured, which explains why the object details view settings tab works but the report details view was broken.

### UI/UX Conventions
- Schema descriptions are shown as tooltips
- Enum properties are displayed as dropdowns
- Properties are displayed alphabetically
- Checkboxes control property presence in JSON file
- Read-only controls have a distinct background
- No delete operations exposed - properties like `isIgnored` are used instead

### Model Services Architecture
- Services require authentication via AuthService before they can be used
- Each service has a dedicated command file (e.g., modelValidationCommands.ts)
- Commands create webviews with specific functionality
- API endpoints follow a consistent pattern with pagination and filtering
- Model Feature Catalog integrates with the AppDNA model structure by:
  - Listing available features from the API endpoint
  - Showing which features are already selected in the model
  - Allowing users to add/remove features from the model
  - Features with isCompleted=true cannot be removed
  - Selected features are stored in the namespace.modelFeature array

## Important File Relationships

- `extension.ts` → initializes → `ModelService`
- `extension.ts` → creates → `JsonTreeDataProvider`
- `JsonTreeDataProvider` → uses → `ModelService` 
- `commands/*.ts` → call → `ModelService` methods
- `webviews/*.js` → communicate with → extension via messages

## Special Patterns

### File Refresh Mechanism (2025-01-06)
When the model file is updated externally, the extension automatically refreshes all open views:
- File watcher in `extension.ts` triggers the `"appdna.refreshView"` command
- Command in `registerCommands.ts` handles the refresh logic:
  1. Stores references to all open panels (object details, report details, etc.)
  2. Closes all open panels
  3. Reloads the model file from disk
  4. Reopens all previously open panels with fresh data
- Both object details views and report details views follow the same pattern:
  - `getOpenPanelItems()` - gets currently open panels
  - `closeAllPanels()` - closes all panels  
  - `showObjectDetails()`/`showReportDetails()` - reopens panels with fresh data
- Wrapper files in `src/webviews/` import the actual implementations from subdirectories

1. **Dynamic UI Generation**:
   - Schema is loaded and parsed to discover all possible properties
   - UI elements are generated based on property types (enum → dropdown)

2. **File Watching Logic**:
   - Extension monitors model file for changes
   - Saves triggered by the extension are ignored by the watcher
   - External changes trigger a refresh of the tree view

3. **Property Existence Control**:
   - Checkboxes control whether a property appears in the JSON
   - Unchecked = property is omitted from the file

4. **Webview Email Pre-population Pattern**:
   - For reliable pre-population of fields in VS Code webviews, use a handshake pattern:
     1. The webview JS sends a `webviewReady` message to the extension after DOMContentLoaded.
     2. The extension responds with a `setEmailValue` message containing the value to pre-populate.
     3. The webview JS sets the field value on receiving this message.
   - This avoids race conditions where the extension sends a message before the webview is ready.

5. **Secret Storage for Email**:
   - To pre-populate the email field after logout, do NOT delete the email from VS Code secret storage on logout. Only delete the API key.
   - This allows the extension to retrieve and pre-populate the email field for user convenience on subsequent logins.

## Model Services API and Login Flow (2025-05-04)
- The extension authenticates users via the Model Services API endpoint: https://modelservicesapi.derivative-programming.com/api/v1_0/logins
- Login request body: { "email": string, "password": string }
- Response: { "success": boolean, "message": string, "modelServicesAPIKey": string, "validationError": [ { "property": string, "message": string } ] }
- On successful login, the API key is stored in VS Code secret storage and used for subsequent authenticated requests.
- The user's email is also stored in secret storage (and not deleted on logout) to enable pre-population of the login form for convenience.
- The login webview uses a handshake pattern: the webview JS sends a `webviewReady` message, and the extension responds with the saved email for pre-population.
- The login page provides a registration link for new users and displays terms/disclaimers about data usage and liability.

## Code Style Conventions
- Double quotes preferred over single quotes
- Regular concatenation preferred over template literals for short strings
- TypeScript for extension code, JavaScript for webviews

## UI Styling Conventions
- Table cells use word wrapping instead of truncation with ellipsis for better readability
- Consistent styling across all catalog and list views (validation, feature catalog, fabrication catalog)
- Tables use fixed layout with defined column widths (percentage-based)
- Status badges use consistent colors across all views
- All tables have sortable columns with visual indicators
- VS Code design language is used throughout (using VS Code theme variables)
- Pagination controls follow a standard pattern across all list views
- Action buttons in tables have vertical spacing (margin-bottom) to prevent stacking
- Buttons are displayed as block elements for better vertical alignment

## UI Design Patterns

### Webview Design Consistency

- All webviews use VS Code's CSS variables for consistent theming
- VS Code codicons are available in webviews by including: `<link rel="stylesheet" href="https://unpkg.com/@vscode/codicons@latest/dist/codicon.css" />`
- Use codicon classes like `<i class="codicon codicon-zoom-in"></i>` for consistent iconography
- Icons should be used instead of text symbols (e.g., use zoom-in/zoom-out icons instead of +/- text)
- Buttons follow VS Code styling with proper hover states and theming variables
- **Object Details View**: Uses template-based approach with proper VS Code theming
  - Title format: "Details for {name} Data Object"
  - Tabs are left-justified with VS Code theme variables
  - Uses data attributes for tab switching
  - Consistent CSS classes: .tabs, .tab, .tab.active, .tab-content
  
- **Report Details View**: Updated to match object details design pattern
  - Title format: "Details for {name} Report" 
  - Same tab styling and structure as object details
  - Uses VS Code CSS variables for theming consistency
  - Tab labels include counts (e.g., "Columns (5)")

### Webview Styling Guidelines
- Always use VS Code CSS variables for theming (--vscode-*)
- Left-justify tabs for consistency
- Use data attributes instead of onclick handlers for tab switching
- Apply consistent title formats across different detail views
- Use proper CSS classes for reusability

## Extension Points

The model can be extended by:
- Updating `app-dna.schema.json` with new properties (UI will automatically reflect changes)
- Adding new commands in `registerCommands.ts`
- Creating new webview implementations for different object types
- Expanding the MCP server functionality with additional tools

## Model Context Protocol (MCP) Server (2025-05-10)

The extension includes a Model Context Protocol server that enables GitHub Copilot to interact with user story data:

1. **Architecture**: 
   - `src/mcp/server.ts`: The main MCP server implementation, handles stdio transport and message routing
   - `src/mcp/tools/userStoryTools.ts`: Implements user story creation and listing tools
   - `src/commands/mcpCommands.ts`: Commands to start/stop the server and update configuration

2. **Tool Definitions**:
   - `createUserStory`: Creates and validates user stories against standard format patterns
   - `listUserStories`: Returns a list of all defined user stories

3. **Transport and Communication**:
   - Uses standard input/output (stdio) transport for regular MCP server
   - Also supports HTTP transport via the HTTP server option (src/mcp/httpServer.ts)
   - Follows the JSON-RPC 2.0 message format according to MCP specification
   - Integration with VS Code via `.vscode/mcp.json` configuration
   - HTTP server creates `.vscode/mcp-http.json` configuration
   - MCP configurations don't include schema references to avoid validation errors

4. **Copilot Integration**:
   - Automatically configures required VS Code settings in `.vscode/settings.json`:
     ```json
     "github.copilot.advanced": {
       "mcp.discovery.enabled": true,
       "mcp.execution.enabled": true
     }
     ```
   - No additional code is required from users to connect Copilot to the MCP server

4. **Format Validation**:
   - Shares validation logic with the userStoriesView.js component
   - Validates against two regex patterns for user story formatting:
     - "A [Role] wants to [action] a [object]"
     - "As a [Role], I want to [action] a [object]"

5. **Storage Strategy**:
   - Primarily saves to the model through ModelService when available
   - Falls back to in-memory storage when the model file isn't loaded

## Testing Framework

The extension uses a multi-level testing approach:

1. **Unit Tests** (`test/` directory):
   - Focus on testing individual components
   - Use a separate TypeScript configuration (`test/tsconfig.json`) that extends the main one
   - Set `rootDir` to `..` to allow access to both test and source files
   - Primary test files: `extension.test.ts` and `emptyProject.test.ts`

2. **End-to-End Tests** (`test-e2e/` directory):
   - Test the full extension in an actual VS Code window
   - Use a completely separate TypeScript configuration
   - Create temporary workspaces to test extension functionality
   - Focus on testing user-facing functionality like UI elements and commands

3. **TypeScript Configuration Separation**:
   - Main `tsconfig.json`: 
     - Focuses only on source code with `"rootDir": "src"`
     - Explicitly includes only `src/**/*` files
     - Excludes test directories to avoid compilation errors
   - Test configs:
     - Extend from the main config but override critical settings
     - Allow compilation of test files without mixing contexts

4. **Key Test Files**:
   - `runTest.ts`: Sets up the VS Code test environment
   - `emptyProject.test.ts`: Tests extension behavior with no model file
   - `clean-project.test.ts`: E2E tests for clean project scenarios

Both test suites verify critical extension functionality including command registration, UI visibility, and context-sensitive behaviors.

## Configuration Files

The extension uses two types of files:

1. **Model Files** (`app-dna.json`):
   - Contains the actual model data following the schema
   - Core file that defines objects, reports, namespaces, etc.
   - Created from template files (`app-dna.new.json`) when a new project is set up
   - The `projectCode` property in root is automatically set to a GUID when creating a new file

2. **Config Files** (`app-dna.config.json`):
   - Created alongside model files when using "Add File" command
   - Contains extension-specific settings like validation preferences and code generation options
   - Does not include backup settings as backups are not supported
   - Can be manually edited to customize extension behavior

## Debugging and Performance Notes

### Webview Communication Patterns

- **Potential Recursion Issue**: Be careful when updating model data in response to webview messages.
  - In `projectSettingsView.js`, calling `refreshWebviewData` from inside `handleUpdateSetting` caused a Maximum call stack size exceeded error when clicking on project settings.
  - This is because `refreshWebviewData` sends a 'setProjectData' message that triggers UI updates, which can trigger additional 'updateSetting' messages, creating an infinite loop.
  - The fix was to separate the saving of data from refreshing the UI, avoiding the recursive call cycle.

- **Event Handling Pattern**: When a UI element's state changes:
  1. Update UI element visually
  2. Send a single message to the extension
  3. Extension processes the update
  4. Extension sends an acknowledgment back without triggering a full refresh

## MCP Components

The extension includes Model Context Protocol (MCP) integration with two server components:

1. **MCPServer** (`src/mcp/server.ts`):
   - Main MCP server for handling GitHub Copilot interactions
   - Implements the core MCP protocol features
   - Manages tools for user stories, lexicon, and model operations
   - Provides status events that UI components can listen to

2. **MCPHttpServer** (`src/mcp/httpServer.ts`):
   - HTTP wrapper around the core MCP server implementing the Model Context Protocol (MCP)
   - Allows external tools like GitHub Copilot and Copilot Studio to communicate with the MCP server
   - Handles configuration for VS Code settings integration
   - Provides status events for UI components
   - Uses consistent iconography with MCPServer in the UI
   - Implements these key MCP endpoints:
     - `/` - Root endpoint for SSE (Server-Sent Events) connectivity with sessionId support
     - `/initialize` - Required by GitHub Copilot to establish a session with capabilities exchange
     - `/.well-known/mcp` - Standard MCP discovery endpoint for tool and capability discovery
     - `/mcp` - Base MCP endpoint for server information
     - `/mcp/ready` - Returns available tools in JSON-RPC 2.0 format
     - `/mcp/execute` - Handles tool execution requests from Copilot

Both components implement the Singleton pattern and provide status events that the JsonTreeDataProvider listens to for UI updates. The UI represents their status consistently using the 'server-environment' icon for running servers and 'server-process' icon for stopped servers.

### MCP Protocol Implementation

The Model Context Protocol (MCP) implementation in the application follows these key principles:

1. **JSON-RPC 2.0 Compliance**:
   - All messages follow the JSON-RPC 2.0 specification
   - Proper error codes and message formats for invalid requests
   - Request/response correlation using message IDs

2. **Server-Sent Events (SSE) Transport**:
   - Used for server-to-client communication
   - Supports session tracking with sessionId parameter
   - Maintains connection with periodic keep-alive messages

3. **Discovery Mechanism**:
   - Standard `.well-known/mcp` endpoint for capability discovery
   - Full URL paths for all endpoints to support Copilot Studio
   - Complete tool definitions with input/output schemas

4. **VS Code Integration**:
   - Automatic configuration of VS Code settings.json
   - Support for auto-discovery of MCP servers
   - Configuration for both HTTP and native MCP servers

## Code Generation

The `codeGenerator.ts` module provides functionality to generate code from model objects:

1. Supports generating both TypeScript and C# model classes
2. Makes API calls to an external model service for code generation
3. Has a fallback code generation capability if the API is unavailable
4. Creates basic class definitions with appropriate properties and types

The code generator demonstrates the extension's end-to-end capabilities beyond just model editing.

## UI/UX Implementation Notes

### Modal Dialogs
1. **Z-Index Management**:
   - Modal containers require `z-index: 100` to appear above all content
   - Modal content needs `z-index: 101` to ensure proper layering
   - Table headers use `z-index: 2` to stay visible while scrolling but below modals
   - Modal backdrops use semi-transparent backgrounds (`rgba(0,0,0,0.4)`)
   - All modal implementations across different views (modelAIProcessingView.js, modelValidationView.js, etc.) should maintain consistent z-index values to prevent layering issues

2. **Dialog Structure**:
   - Modals are implemented with a container div (.modal) and an inner content div (.modal-content)
   - Close buttons are provided both in the header (X) and as a button at the bottom
   - Action buttons use the VS Code theming variables for consistency

3. **Loading States**:
   - Modals display a "Loading..." message when fetching data
   - Spinner overlays are used during lengthy operations
   - Error states are handled with appropriate styling and messages

### Standardized Pagination Pattern
- Consistent pagination controls are used across data-heavy views like:
  - Model Feature Catalog (modelFeatureCatalogView.js)
  - Model Validation Request List (modelValidationView.js)
- Standard structure includes:
  - First/Previous/Next/Last page navigation buttons
  - Page indicator ("Page X of Y")
  - Items per page selector (standardized to 10, 25, 50, 100 options)
  - Count summary showing current items and total records
  - Default configuration shows 100 items per page

### Change Request List View
- Displays change requests from model validation results
- Allows users to approve, reject, and apply individual changes
- Features batch operations via checkboxes and action buttons:
  - "Approve Selected" button for batch approval of checked items
  - "Reject Selected" button with modal for providing rejection reasons
  - "Apply All Approved" button to implement all approved changes
- Row-level actions for individual change operations
- Status filtering to view subsets of change requests
- "Validate" button to manually check if pending change requests are still valid
- Automatic validation of pending change requests when loading data
- Auto-rejection of out-of-date change requests (when old values no longer match model)
- Consistent table format with sortable columns
- Word-wrapped cell content for better readability

### Model Feature Catalog
- Allows users to add/remove model features from the current AppDNA model
- Uses a consistent table format for displaying features with:
  - Selection checkboxes for toggling feature inclusion
  - Display Name shown in the "Name" column
  - Description and Version columns for additional details
  - Hidden internal name column to avoid duplicating information
- Changes are kept in memory only and not automatically saved to disk
- The primary Tree View's save button must be used to persist changes
- Selection toggle is immediate but applies only to the in-memory model
- When adding a new model feature, we don't create the `isCompleted` property
- The `isCompleted` property is only added by the AI processing when needed
- Existing features with the `isCompleted` property set to "true" cannot be removed

## Change Requests Handling Behavior

The Change Requests List View supports flexible handling of property updates:

1. **Property Creation**
   - When applying change requests, the system checks if the property exists
   - If the property doesn't exist, it will be created with the new value
   - This applies to properties found via ModelXPath, PropertyPath, or constructed paths

2. **Value Verification**
   - For existing properties, the current value is verified against the expected old value
   - If the values don't match, the change request is rejected as "out of date"
   - For non-existent properties, verification is skipped since there's no current value to check
   - Validation happens automatically when loading change requests
   - Validation can be triggered manually via the "Validate" button in the UI
   - The validatePendingChangeRequests function in changeRequestsListView.ts performs the validation

3. **Error Handling**
   - If the parent object can't be found, an error is thrown
   - If the property itself doesn't exist but its parent does, the property will be created
   - Detailed logging is provided to trace the property access and creation process

4. **Validation Process**
   - Gets the current model state from the file system
   - For each pending change request, compares current value with old value
   - If values don't match, automatically marks the request as rejected with reason "out of date"
   - Updates the change request file on disk to persist validation results
   - Only validates pending change requests (not approved, rejected, or processed ones)

This approach allows for both updating existing properties and adding new ones through the change request mechanism while ensuring that changes are still valid against the current model state.

## Welcome View Architecture

The Welcome View provides an entry point for new users to understand the extension's capabilities and workflow:

1. **Panel Creation Pattern**:
   - The welcome view follows a standard pattern for webview panels in VS Code
   - It uses a singleton pattern via `WelcomePanel.currentPanel` to prevent multiple instances
   - When an existing panel exists, it uses `reveal()` instead of creating a new panel

2. **Workflow Presentation**:
   - The welcome screen displays a 6-step workflow for using AppDNA
   - Each step is visually represented with a numbered indicator and description
   - Important notes about each step are highlighted in italics with left border styling
   - The workflow follows a sequential pattern with visual indicators showing the flow direction

3. **UI Organization**:
   - The welcome view is organized in sections: header, getting started actions, workflow steps, and features
   - Action cards provide quick access to common functions with hover effects for better interactivity
   - Styling uses VS Code's theme variables for consistent appearance across themes

4. **Message Communication Pattern**:
   - The welcome view communicates with the extension via the `postMessage` API
   - Command messages like "createNewFile" trigger corresponding VS Code commands

This pattern of presenting a workflow guide helps users understand the proper sequence of operations in the extension and reduces the learning curve for new users.

## Object Details View Mechanism

### Panel Management
- The extension uses a webview-based approach for displaying object details
- Object details panels are tracked in two maps within `src/webviews/objects/objectDetailsView.js`:
  - `activePanels`: Tracks panels by ID to prevent duplicates
  - `openPanels`: Stores references to panels along with their associated items and modelService

### Refresh Mechanism
- When the user clicks the refresh button (`appdna.refreshView` command), the extension:
  1. Gets references to currently open detail panels via `getOpenPanelItems()`
  2. Closes all open panels via `closeAllPanels()` 
  3. Reloads the model file from disk
  4. Refreshes the tree view
  5. Reopens the previously open panels with fresh data

- This approach ensures that all panels display the most up-to-date data after a refresh, rather than trying to update the panels in-place which could be error-prone.

### Project Settings View Mechanism
- The Project Settings view displays and allows editing of project-level configuration
- Like Object Details View, it implements a close-and-reopen refresh pattern
- The view is tracked in the `projectSettingsPanel` object in projectSettingsView.js
- When the refresh button is clicked:
  1. A reference to the open project settings panel is stored via `getProjectSettingsPanel()`
  2. The panel is closed via `closeProjectSettingsPanel()`
  3. The model is reloaded from disk
  4. The tree view is refreshed
  5. The project settings panel is reopened with fresh data using the stored reference

## Report-Related Models and Interfaces

### Report Schema Structure
- The app-dna.schema.json file defines several report-related schemas:
  - `report`: Defines the main report structure with visualization settings and metadata
  - `reportButton`: Defines buttons that appear on report views 
  - `reportParam`: Defines parameters that can be used for report filtering
  - `reportColumn`: Defines columns that appear in report results

### TypeScript Implementation
- Each schema has corresponding TypeScript interfaces in the `src/data/interfaces` directory:
  - `ReportSchema` in report.interface.ts
  - `ReportButtonSchema` in reportButton.interface.ts
  - `ReportParamSchema` in reportParam.interface.ts
  - `ReportColumnSchema` in reportColumn.interface.ts

- Each interface has a model implementation in the `src/data/models` directory:
  - `ReportModel` implements `ReportSchema`
  - `ReportButtonModel` implements `ReportButtonSchema`
  - `ReportParamModel` implements `ReportParamSchema`
  - `ReportColumnModel` implements `ReportColumnSchema`

### Model Pattern
- Models follow a consistent pattern with:
  1. Properties matching the schema definition
  2. Constructor that selectively copies properties from input data
  3. Static `createEmpty()` method to instantiate an empty model
  4. Static `fromJson()` method to create from JSON data
  5. `toJson()` method to convert back to JSON, omitting undefined properties

- This pattern ensures that:
  - Properties are only included in the JSON output if they have values
  - The schema structure is properly maintained
  - Optional properties are handled correctly

## UI Patterns

### Webview Feedback Patterns
- **Global Spinner Overlay**: Used for major operations that should block the entire UI
  - Controlled by `showSpinner()` and `hideSpinner()` functions
  - Covers the entire UI with a semi-transparent overlay and centered spinner
  - Appropriate for operations like initial data loading or complex processing

- **Button Spinners**: Used for operations triggered by specific buttons
  - Controlled by button-specific functions like `showRefreshSpinner()` and `hideRefreshSpinner()`
  - Places a small spinner directly in the button while disabling it
  - Provides focused feedback without blocking the entire UI
  - Appropriate for operations like data refreshing or small updates

- **Auto-Refresh Mechanism**: Used for views that need to monitor changing data
  - Implemented in views that display processing items (e.g., modelAIProcessingView.js)
  - Automatically refreshes data at regular intervals (typically every 60 seconds)
  - Only activates when there are items in processing/queued states
  - Visual indicator shows when auto-refresh is active
  - Cleans up timers appropriately when view is closed or no more processing items exist
  - Uses interval-based timing with configurable intervals (const AUTO_REFRESH_INTERVAL)

- **Modal Progress**: Used for long-running operations displayed in modal dialogs
  - Includes progress bars with percentage indicators
  - Can display additional context like file counts for extraction operations
  - Maintains user context by keeping the operation visible until completion

### Error Report Download Pattern

#### Implementation Pattern for Report Downloads
The extension uses a consistent pattern for downloading and viewing error reports across different request types (AI Processing, Validation, Fabrication):

1. **Check Report Exists**: Before showing download/view button, check if report file exists locally
   - Command: `{type}CheckReportExists` - Checks `.app_dna_{type}_reports/{filename}` directory
   - Response: `{type}ReportExistsResult` with exists flag and requestCode

2. **Download Report**: Downloads report from API and saves locally
   - Command: `{type}DownloadReport` - Takes URL and requestCode parameters
   - Uses AuthService.getApiKey() for authentication
   - Saves to `.app_dna_{type}_reports/` directory with consistent naming
   - Response: `{type}ReportDownloadStarted`, `{type}ReportDownloadSuccess`, or `{type}ReportDownloadError`

3. **View Report**: Opens existing local report file in VS Code editor
   - Command: `{type}ViewReport` - Takes requestCode parameter
   - Opens file in new editor tab using vscode.window.showTextDocument()
   - Response: `reportOpened` or `reportOpenError`

#### Directory Structure for Reports
- AI Processing: `.app_dna_ai_processing_reports/{requestCode}.txt`
- Validation: `.app_dna_validation_reports/validation_report_{requestCode}.txt`
- Fabrication: `.app_dna_fabrication_reports/fabrication_report_{requestCode}.txt`

#### Webview Button Logic
- Button shows "View Report" if file exists locally, "Download Report" if not
- Button is disabled during download with progress indication
- After successful download, button switches to "View Report" mode
- Only shown when request failed AND has a report URL available

# AppDNA VS Code Extension Architecture Notes

## Webview Architecture Pattern

### Consistent Architecture for Details Views
Both object details and report details views now follow the same architectural pattern:

**Pattern: Wrapper → Implementation in Subfolder**

#### Object Details View:
- `webviews/objectDetailsView.js` - Wrapper that imports from `./objects/objectDetailsView.js`
- `webviews/objects/objectDetailsView.js` - Main implementation with full functionality
- `webviews/objects/helpers/` - Helper modules (schemaLoader, objectDataHelper)
- `webviews/objects/components/` - UI components (detailsViewGenerator)
- Command registration: Uses the JavaScript wrapper

#### Report Details View:
- `webviews/reportDetailsView.js` - Wrapper that imports from `./reports/reportDetailsView.js`
- `webviews/reports/reportDetailsView.js` - Main implementation with full functionality  
- `webviews/reports/helpers/` - Helper modules (schemaLoader, reportDataHelper)
- `webviews/reports/components/` - UI components (detailsViewGenerator)
- `webviews/reportDetailsView.ts` - Backup TypeScript implementation (not used by default)
- Command registration: Uses the JavaScript wrapper

**Benefits of this pattern:**
- Consistent architecture across all detail views
- Modular organization with helpers and components in subfolders
- Clear separation between wrapper and implementation
- Easy to extend with new detail view types

**Function exports required for consistency:**
All detail view implementations must export:
- `showDetails()` - Main function to display the view
- `refreshAll()` - Refresh all open panels of this type
- `getOpenPanelItems()` - Get list of items from open panels
- `closeAllPanels()` - Close all panels of this type

## Report Properties Filtering (Added 2025-05-26)

The report details view settings tab filters out certain properties that should not be editable or visible to users. This is implemented in `src/webviews/reports/components/templates/settingsTabTemplate.js`:

### Filtered Properties Include:
- **Basic properties**: name, initobjectworkflowname
- **Caching settings**: iscachingallowed, cacheexpirationinminutes
- **Header/display settings**: isheaderlabelsvisible, isreportdetaillabelcolumnvisible, formintrotext
- **Azure storage settings**: isazureblobstorageused, azuretablenameoverride, etc.
- **Visualization properties**: All visualization* properties (40+ properties for charts, cards, folders, etc.)
- **Advanced settings**: isignoredindocumentation, badgecountpropertyname, ispage

### Implementation:
- `getReportPropertiesToIgnore()` function returns array of 51 property names (lowercase)
- Properties are filtered in the main template generation along with array properties (reportColumn, reportButton, reportParam)
- Based on C# `GetReportPropertiesToIgnore()` method from the original codebase

This ensures the settings tab only shows user-editable properties while hiding complex internal settings.

## Model Fabrication Request Details Enhancement (Added 2025-12-19)

Enhanced the Model Fabrication Request Details modal to display the request code, bringing it in line with the Model Validation Request Details modal.

### Changes Made:
- Added `modelFabricationRequestCode` field to the details modal in `src/webviews/modelFabricationView.js`
- Field is displayed with label "Request Code" positioned after the Status field
- Uses existing field rendering logic for consistent formatting and HTML escaping
- Follows the same pattern as the Model Validation view for consistency

### Implementation Details:
- Field added to `fieldsToShow` array in the `showDetailsModal` function
- No special handling required - uses default text rendering with HTML escaping
- Minimal change: only one line added to existing array definition

## Data Object Filter Functionality (Added 2025-06-01)

The data object tree view now includes filter functionality similar to the report filter, allowing users to filter data objects by name in a case-insensitive manner.

### Implementation Components:

1. **Filter Commands** (`src/commands/filterTreeViewCommands.ts`):
   - `showDataObjectFilterInputCommand()`: Shows input box for filter text
   - `clearDataObjectFilterCommand()`: Clears the current data object filter

2. **Tree Data Provider** (`src/providers/jsonTreeDataProvider.ts`):
   - `dataObjectFilterText` property: Stores current filter text
   - `setDataObjectFilter()`: Sets filter and updates context
   - `clearDataObjectFilter()`: Clears filter and updates context
   - `applyDataObjectFilter()`: Case-insensitive filter matching logic

3. **Command Registration** (`src/commands/registerCommands.ts`):
   - `appdna.showDataObjectFilter`: Triggers filter input dialog
   - `appdna.clearDataObjectFilter`: Clears active filter

4. **UI Configuration** (`package.json`):
   - Menu items with filter and clear-all icons
   - Context-aware visibility using `appDnaDataObjectFilterActive`
   - `showDataObjectFilter` context value on DATA OBJECTS tree item

### Features:
- **Case-insensitive filtering**: Matches any part of the data object name
- **Clear functionality**: Dedicated clear button when filter is active
- **Auto-expand**: Tree automatically expands when filter is applied
- **Visual feedback**: Filter and clear icons in tree view context menu
- **State management**: Proper context tracking for filter active state

The filter functionality integrates seamlessly with the existing tree view architecture and provides a consistent user experience similar to the report filter.<|MERGE_RESOLUTION|>--- conflicted
+++ resolved
@@ -1,8 +1,5 @@
 # AppDNA VS Code Extension Architecture Notes
-
-<<<<<<< HEAD
-# AppDNA VS Code Extension Architecture Notes
-
+ 
 *Last updated: June 01, 2025*
 
 ## Report Details View List and Table Views (Added 2025-06-01)
@@ -29,9 +26,8 @@
 - Consistent styling with existing UI patterns
 
 This implementation demonstrates the modular template approach used throughout the extension for maintaining consistency across different webview components.
-=======
-*Last updated: June 1, 2025*
->>>>>>> 32230de9
+ 
+*Last updated: June 1, 2025* 
 
 ## Overview
 The AppDNA VS Code extension provides a graphical interface for editing, validating, and managing AppDNA model files (JSON) using a dynamic UI generated from an external JSON schema. This document contains key architectural observations to help quickly understand the codebase.
